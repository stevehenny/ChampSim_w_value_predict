#ifndef CACHE_H
#define CACHE_H

#include <bitset>
#include <cassert>
#include <deque>
#include <functional>
#include <list>
#include <string>
#include <vector>

#include "champsim.h"
#include "champsim_constants.h"
#include "memory_class.h"
#include "operable.h"

struct cache_stats {
  std::string name;
  // prefetch stats
  uint64_t pf_requested = 0;
  uint64_t pf_issued = 0;
  uint64_t pf_useful = 0;
  uint64_t pf_useless = 0;
  uint64_t pf_fill = 0;

  std::array<std::array<uint64_t, NUM_CPUS>, NUM_TYPES> hits = {};
  std::array<std::array<uint64_t, NUM_CPUS>, NUM_TYPES> misses = {};

  uint64_t total_miss_latency = 0;
};

struct cache_queue_stats {
  uint64_t RQ_ACCESS = 0;
  uint64_t RQ_MERGED = 0;
  uint64_t RQ_FULL = 0;
  uint64_t RQ_TO_CACHE = 0;
  uint64_t PQ_ACCESS = 0;
  uint64_t PQ_MERGED = 0;
  uint64_t PQ_FULL = 0;
  uint64_t PQ_TO_CACHE = 0;
  uint64_t WQ_ACCESS = 0;
  uint64_t WQ_MERGED = 0;
  uint64_t WQ_FULL = 0;
  uint64_t WQ_TO_CACHE = 0;
  uint64_t WQ_FORWARD = 0;
  uint64_t PTWQ_ACCESS = 0;
  uint64_t PTWQ_MERGED = 0;
  uint64_t PTWQ_FULL = 0;
  uint64_t PTWQ_TO_CACHE = 0;
};

class CACHE : public champsim::operable, public MemoryRequestConsumer, public MemoryRequestProducer
{
  enum [[deprecated(
      "Prefetchers may not specify arbitrary fill levels. Use CACHE::prefetch_line(pf_addr, fill_this_level, prefetch_metadata) instead.")]] FILL_LEVEL{
      FILL_L1 = 1, FILL_L2 = 2, FILL_LLC = 4, FILL_DRC = 8, FILL_DRAM = 16};

  bool try_hit(const PACKET& handle_pkt);
  bool handle_fill(const PACKET& fill_mshr);
  bool handle_miss(const PACKET& handle_pkt);

  class BLOCK
  {
  public:
    bool valid = false;
    bool prefetch = false;
    bool dirty = false;

    uint64_t address = 0;
    uint64_t v_address = 0;
    uint64_t data = 0;
    uint64_t ip = 0;
    uint64_t cpu = 0;
    uint64_t instr_id = 0;

    uint32_t pf_metadata = 0;
  };

public:
  struct NonTranslatingQueues : public champsim::operable {
    std::deque<PACKET> RQ, PQ, WQ, PTWQ;
    const std::size_t RQ_SIZE, PQ_SIZE, WQ_SIZE, PTWQ_SIZE;
    const uint64_t HIT_LATENCY;
    const unsigned OFFSET_BITS;
    const bool match_offset_bits;

    using stats_type = cache_queue_stats;

    std::vector<stats_type> sim_stats, roi_stats;

    NonTranslatingQueues(double freq_scale, std::size_t rq_size, std::size_t pq_size, std::size_t wq_size, std::size_t ptwq_size, uint64_t hit_latency, unsigned offset_bits,
                         bool match_offset)
        : champsim::operable(freq_scale), RQ_SIZE(rq_size), PQ_SIZE(pq_size), WQ_SIZE(wq_size), PTWQ_SIZE(ptwq_size), HIT_LATENCY(hit_latency), OFFSET_BITS(offset_bits),
          match_offset_bits(match_offset)
    {
    }
    void operate() override;

    template <typename R>
    bool do_add_queue(R& queue, std::size_t queue_size, const PACKET& packet);

    bool add_rq(const PACKET& packet);
    bool add_wq(const PACKET& packet);
    bool add_pq(const PACKET& packet);
    bool add_ptwq(const PACKET& packet);

<<<<<<< HEAD
    virtual bool rq_has_ready() const;
    virtual bool wq_has_ready() const;
    virtual bool pq_has_ready() const;
    virtual bool ptwq_has_ready() const;
=======
    virtual bool is_ready(const PACKET& pkt) const;

    bool rq_has_ready() const;
    bool wq_has_ready() const;
    bool pq_has_ready() const;
>>>>>>> d374399c

    void begin_phase() override;
    void end_phase(unsigned cpu) override;

  private:
    void check_collision();
  };

  struct TranslatingQueues : public NonTranslatingQueues, public MemoryRequestProducer {
    void operate() override final;

    void issue_translation();
    void detect_misses();

    template <typename R>
    void do_issue_translation(R& queue);

    template <typename R>
    void do_detect_misses(R& queue);

<<<<<<< HEAD
    bool rq_has_ready() const override final;
    bool wq_has_ready() const override final;
    bool pq_has_ready() const override final;
    bool ptwq_has_ready() const override final;
=======
    virtual bool is_ready(const PACKET& pkt) const override final;
>>>>>>> d374399c

    void return_data(const PACKET& packet) override final;

    using NonTranslatingQueues::NonTranslatingQueues;
  };

  uint32_t cpu = 0;
  const std::string NAME;
  const uint32_t NUM_SET, NUM_WAY, MSHR_SIZE;
  const uint32_t FILL_LATENCY;
  const unsigned OFFSET_BITS;
  std::vector<BLOCK> block{NUM_SET * NUM_WAY};
  const uint32_t MAX_TAG, MAX_FILL;
  const bool prefetch_as_load;
  const bool match_offset_bits;
  const bool virtual_prefetch;
  bool ever_seen_data = false;
  const unsigned pref_activate_mask = (1 << static_cast<int>(LOAD)) | (1 << static_cast<int>(PREFETCH));

  using stats_type = cache_stats;

  std::vector<stats_type> sim_stats, roi_stats;

  NonTranslatingQueues& queues;
  std::deque<PACKET> MSHR;
  std::deque<PACKET> inflight_writes;

  // functions
  bool add_rq(const PACKET& packet) override final;
  bool add_wq(const PACKET& packet) override final;
  bool add_pq(const PACKET& packet) override final;
  bool add_ptwq(const PACKET& packet) override final;

  void return_data(const PACKET& packet) override final;
  void operate() override final;

  void initialize() override final;
  void begin_phase() override final;
  void end_phase(unsigned cpu) override final;

  std::size_t get_occupancy(uint8_t queue_type, uint64_t address) override final;
  std::size_t get_size(uint8_t queue_type, uint64_t address) override final;

  uint64_t get_set(uint64_t address) const;
  uint64_t get_way(uint64_t address, uint64_t set) const;

  uint64_t invalidate_entry(uint64_t inval_addr);
  int prefetch_line(uint64_t pf_addr, bool fill_this_level, uint32_t prefetch_metadata);

  [[deprecated("Use CACHE::prefetch_line(pf_addr, fill_this_level, prefetch_metadata) instead.")]] int
  prefetch_line(uint64_t ip, uint64_t base_addr, uint64_t pf_addr, bool fill_this_level, uint32_t prefetch_metadata);

  bool should_activate_prefetcher(const PACKET& pkt) const;

  void print_deadlock() override;

#include "cache_modules.inc"

  const std::bitset<NUM_REPLACEMENT_MODULES> repl_type;
  const std::bitset<NUM_PREFETCH_MODULES> pref_type;

  // constructor
  CACHE(std::string v1, double freq_scale, uint32_t v2, uint32_t v3, uint32_t v8, uint32_t fill_lat, uint32_t max_tag, uint32_t max_fill, unsigned offset_bits,
        bool pref_load, bool wq_full_addr, bool va_pref, unsigned pref_mask, NonTranslatingQueues& queue_set, MemoryRequestConsumer* ll,
        std::bitset<NUM_PREFETCH_MODULES> pref, std::bitset<NUM_REPLACEMENT_MODULES> repl)
      : champsim::operable(freq_scale), MemoryRequestProducer(ll), NAME(v1), NUM_SET(v2), NUM_WAY(v3), MSHR_SIZE(v8), FILL_LATENCY(fill_lat),
        OFFSET_BITS(offset_bits), MAX_TAG(max_tag), MAX_FILL(max_fill), prefetch_as_load(pref_load), match_offset_bits(wq_full_addr), virtual_prefetch(va_pref),
        pref_activate_mask(pref_mask), queues(queue_set), repl_type(repl), pref_type(pref)
  {
  }
};

#endif<|MERGE_RESOLUTION|>--- conflicted
+++ resolved
@@ -104,18 +104,12 @@
     bool add_pq(const PACKET& packet);
     bool add_ptwq(const PACKET& packet);
 
-<<<<<<< HEAD
-    virtual bool rq_has_ready() const;
-    virtual bool wq_has_ready() const;
-    virtual bool pq_has_ready() const;
-    virtual bool ptwq_has_ready() const;
-=======
     virtual bool is_ready(const PACKET& pkt) const;
 
     bool rq_has_ready() const;
     bool wq_has_ready() const;
     bool pq_has_ready() const;
->>>>>>> d374399c
+    bool ptwq_has_ready() const;
 
     void begin_phase() override;
     void end_phase(unsigned cpu) override;
@@ -136,14 +130,7 @@
     template <typename R>
     void do_detect_misses(R& queue);
 
-<<<<<<< HEAD
-    bool rq_has_ready() const override final;
-    bool wq_has_ready() const override final;
-    bool pq_has_ready() const override final;
-    bool ptwq_has_ready() const override final;
-=======
     virtual bool is_ready(const PACKET& pkt) const override final;
->>>>>>> d374399c
 
     void return_data(const PACKET& packet) override final;
 
