/*
 *    Copyright 2023 The ChampSim Contributors
 *
 * Licensed under the Apache License, Version 2.0 (the "License");
 * you may not use this file except in compliance with the License.
 * You may obtain a copy of the License at
 *
 * http://www.apache.org/licenses/LICENSE-2.0
 *
 * Unless required by applicable law or agreed to in writing, software
 * distributed under the License is distributed on an "AS IS" BASIS,
 * WITHOUT WARRANTIES OR CONDITIONS OF ANY KIND, either express or implied.
 * See the License for the specific language governing permissions and
 * limitations under the License.
 */

#ifdef CHAMPSIM_MODULE
#define SET_ASIDE_CHAMPSIM_MODULE
#undef CHAMPSIM_MODULE
#endif

#ifndef CACHE_H
#define CACHE_H

#include <array>
#include <cmath>
#include <cstddef> // for size_t
#include <cstdint> // for uint64_t, uint32_t, uint8_t
#include <deque>
#include <iterator> // for size
#include <limits>   // for numeric_limits
#include <memory>
#include <stdexcept>
#include <string>
#include <utility> // for pair
#include <vector>

#include "block.h"
#include "cache_builder.h"
#include "champsim_constants.h"
#include "channel.h"
#include "modules.h"
#include "operable.h"
#include "util/to_underlying.h" // for to_underlying
#include "waitable.h"

struct ooo_model_instr;

struct cache_stats {
  std::string name;
  // prefetch stats
  uint64_t pf_requested = 0;
  uint64_t pf_issued = 0;
  uint64_t pf_useful = 0;
  uint64_t pf_useless = 0;
  uint64_t pf_fill = 0;

  std::array<std::array<uint64_t, NUM_CPUS>, champsim::to_underlying(access_type::NUM_TYPES)> hits = {};
  std::array<std::array<uint64_t, NUM_CPUS>, champsim::to_underlying(access_type::NUM_TYPES)> misses = {};

  double avg_miss_latency = 0;
  uint64_t total_miss_latency = 0;
};

class CACHE : public champsim::operable
{
  enum [[deprecated(
      "Prefetchers may not specify arbitrary fill levels. Use CACHE::prefetch_line(pf_addr, fill_this_level, prefetch_metadata) instead.")]] FILL_LEVEL{
      FILL_L1 = 1, FILL_L2 = 2, FILL_LLC = 4, FILL_DRC = 8, FILL_DRAM = 16};

  using channel_type = champsim::channel;
  using request_type = typename channel_type::request_type;
  using response_type = typename channel_type::response_type;

  struct tag_lookup_type {
    uint64_t address;
    uint64_t v_address;
    uint64_t data;
    uint64_t ip;
    uint64_t instr_id;

    uint32_t pf_metadata;
    uint32_t cpu;

    access_type type;
    bool prefetch_from_this;
    bool skip_fill;
    bool is_translated;
    bool translate_issued = false;

    uint8_t asid[2] = {std::numeric_limits<uint8_t>::max(), std::numeric_limits<uint8_t>::max()};

    uint64_t event_cycle = std::numeric_limits<uint64_t>::max();

    std::vector<uint64_t> instr_depend_on_me{};
    std::vector<std::deque<response_type>*> to_return{};

    explicit tag_lookup_type(request_type req) : tag_lookup_type(req, false, false) {}
    tag_lookup_type(const request_type& req, bool local_pref, bool skip);
  };

  struct mshr_type {
    uint64_t address;
    uint64_t v_address;
    uint64_t ip;
    uint64_t instr_id;

    struct returned_value {
      uint64_t data;
      uint32_t pf_metadata;
    };
    champsim::waitable<returned_value> data_promise{};
    uint32_t cpu;

    access_type type;
    bool prefetch_from_this;

    uint8_t asid[2] = {std::numeric_limits<uint8_t>::max(), std::numeric_limits<uint8_t>::max()};

    uint64_t cycle_enqueued;

    std::vector<uint64_t> instr_depend_on_me{};
    std::vector<std::deque<response_type>*> to_return{};

    mshr_type(const tag_lookup_type& req, uint64_t cycle);
    static mshr_type merge(mshr_type predecessor, mshr_type successor);
  };

  bool try_hit(const tag_lookup_type& handle_pkt);
  bool handle_fill(const mshr_type& fill_mshr);
  bool handle_miss(const tag_lookup_type& handle_pkt);
  bool handle_write(const tag_lookup_type& handle_pkt);
  void finish_packet(const response_type& packet);
  void finish_translation(const response_type& packet);

  void issue_translation(tag_lookup_type& q_entry) const;

public:
  using BLOCK = champsim::cache_block;

private:
  static BLOCK fill_block(mshr_type mshr, uint32_t metadata);
  using set_type = std::vector<BLOCK>;

  std::pair<set_type::iterator, set_type::iterator> get_set_span(uint64_t address);
  [[nodiscard]] std::pair<set_type::const_iterator, set_type::const_iterator> get_set_span(uint64_t address) const;
  [[nodiscard]] long get_set_index(uint64_t address) const;

  template <typename T>
  bool should_activate_prefetcher(const T& pkt) const;

  template <bool>
  auto initiate_tag_check(champsim::channel* ul = nullptr);

  template <typename T>
  uint64_t module_address(const T& element) const;

  auto matches_address(uint64_t address) const;
  std::pair<mshr_type, request_type> mshr_and_forward_packet(const tag_lookup_type& handle_pkt);

  std::deque<tag_lookup_type> internal_PQ{};
  std::deque<tag_lookup_type> inflight_tag_check{};
  std::deque<tag_lookup_type> translation_stash{};

public:
  std::vector<channel_type*> upper_levels;
  channel_type* lower_level;
  channel_type* lower_translate;

  uint32_t cpu = 0;
  const std::string NAME;
  const uint32_t NUM_SET, NUM_WAY, MSHR_SIZE;
  const std::size_t PQ_SIZE;
  const uint64_t HIT_LATENCY, FILL_LATENCY;
  const unsigned OFFSET_BITS;
  set_type block{static_cast<typename set_type::size_type>(NUM_SET * NUM_WAY)};
  const long int MAX_TAG, MAX_FILL;
  const bool prefetch_as_load;
  const bool match_offset_bits;
  const bool virtual_prefetch;
  const std::vector<access_type> pref_activate_mask;

  using stats_type = cache_stats;

  stats_type sim_stats, roi_stats;

  std::deque<mshr_type> MSHR;
  std::deque<mshr_type> inflight_writes;

  long operate() final;
<<<<<<< HEAD

=======
>>>>>>> 043bc7ce
  void initialize() final;
  void begin_phase() final;
  void end_phase(unsigned cpu) final;

  [[deprecated("get_occupancy() returns 0 for every input except 0 (MSHR). Use get_mshr_occupancy() instead.")]] [[nodiscard]] std::size_t
  get_occupancy(uint8_t queue_type, uint64_t address) const;
  [[deprecated("get_size() returns 0 for every input except 0 (MSHR). Use get_mshr_size() instead.")]] [[nodiscard]] std::size_t
  get_size(uint8_t queue_type, uint64_t address) const;

  [[nodiscard]] std::size_t get_mshr_occupancy() const;
  [[nodiscard]] std::size_t get_mshr_size() const;
  [[nodiscard]] double get_mshr_occupancy_ratio() const;

  [[nodiscard]] std::vector<std::size_t> get_rq_occupancy() const;
  [[nodiscard]] std::vector<std::size_t> get_rq_size() const;
  [[nodiscard]] std::vector<double> get_rq_occupancy_ratio() const;

  [[nodiscard]] std::vector<std::size_t> get_wq_occupancy() const;
  [[nodiscard]] std::vector<std::size_t> get_wq_size() const;
  [[nodiscard]] std::vector<double> get_wq_occupancy_ratio() const;

  [[nodiscard]] std::vector<std::size_t> get_pq_occupancy() const;
  [[nodiscard]] std::vector<std::size_t> get_pq_size() const;
  [[nodiscard]] std::vector<double> get_pq_occupancy_ratio() const;

  [[deprecated("Use get_set_index() instead.")]] [[nodiscard]] uint64_t get_set(uint64_t address) const;
  [[deprecated("This function should not be used to access the blocks directly.")]] [[nodiscard]] uint64_t get_way(uint64_t address, uint64_t set) const;

  long invalidate_entry(uint64_t inval_addr);
  bool prefetch_line(uint64_t pf_addr, bool fill_this_level, uint32_t prefetch_metadata);

  [[deprecated("Use CACHE::prefetch_line(pf_addr, fill_this_level, prefetch_metadata) instead.")]] bool
  prefetch_line(uint64_t ip, uint64_t base_addr, uint64_t pf_addr, bool fill_this_level, uint32_t prefetch_metadata);

  void print_deadlock() final;

#include "cache_module_decl.inc"

  struct prefetcher_module_concept {
    virtual ~prefetcher_module_concept() = default;

    virtual void impl_prefetcher_initialize() = 0;
    virtual uint32_t impl_prefetcher_cache_operate(uint64_t addr, uint64_t ip, bool cache_hit, bool useful_prefetch, access_type type,
                                                   uint32_t metadata_in) = 0;
    virtual uint32_t impl_prefetcher_cache_fill(uint64_t addr, long set, long way, bool prefetch, uint64_t evicted_addr, uint32_t metadata_in) = 0;
    virtual void impl_prefetcher_cycle_operate() = 0;
    virtual void impl_prefetcher_final_stats() = 0;
    virtual void impl_prefetcher_branch_operate(uint64_t ip, uint8_t branch_type, uint64_t branch_target) = 0;
  };

  struct replacement_module_concept {
    virtual ~replacement_module_concept() = default;

    virtual void impl_initialize_replacement() = 0;
    virtual long impl_find_victim(uint32_t triggering_cpu, uint64_t instr_id, long set, const BLOCK* current_set, uint64_t ip, uint64_t full_addr,
                                  access_type type) = 0;
    virtual void impl_update_replacement_state(uint32_t triggering_cpu, long set, long way, uint64_t full_addr, uint64_t ip, uint64_t victim_addr,
                                               access_type type, bool hit) = 0;
    virtual void impl_replacement_final_stats() = 0;
  };

  template <typename... Ps>
  struct prefetcher_module_model final : prefetcher_module_concept {
    std::tuple<Ps...> intern_;
    explicit prefetcher_module_model(CACHE* cache) : intern_(Ps{cache}...) { (void)cache; /* silence -Wunused-but-set-parameter when sizeof...(Ps) == 0 */ }

    void impl_prefetcher_initialize() final;
    [[nodiscard]] uint32_t impl_prefetcher_cache_operate(uint64_t addr, uint64_t ip, bool cache_hit, bool useful_prefetch, access_type type,
                                                         uint32_t metadata_in) final;
    [[nodiscard]] uint32_t impl_prefetcher_cache_fill(uint64_t addr, long set, long way, bool prefetch, uint64_t evicted_addr, uint32_t metadata_in) final;
    void impl_prefetcher_cycle_operate() final;
    void impl_prefetcher_final_stats() final;
    void impl_prefetcher_branch_operate(uint64_t ip, uint8_t branch_type, uint64_t branch_target) final;
  };

  template <typename... Rs>
  struct replacement_module_model final : replacement_module_concept {
    // Assert that at least one has an update state
    // static_assert(std::disjunction<champsim::is_detected<has_update_state, Rs>...>::value, "At least one replacement policy must update its state");

    std::tuple<Rs...> intern_;
    explicit replacement_module_model(CACHE* cache) : intern_(Rs{cache}...) { (void)cache; /* silence -Wunused-but-set-parameter when sizeof...(Rs) == 0 */ }

    void impl_initialize_replacement() final;
    [[nodiscard]] long impl_find_victim(uint32_t triggering_cpu, uint64_t instr_id, long set, const BLOCK* current_set, uint64_t ip, uint64_t full_addr,
                                        access_type type) final;
    void impl_update_replacement_state(uint32_t triggering_cpu, long set, long way, uint64_t full_addr, uint64_t ip, uint64_t victim_addr, access_type type,
                                       bool hit) final;
    void impl_replacement_final_stats() final;
  };

  std::unique_ptr<prefetcher_module_concept> pref_module_pimpl;
  std::unique_ptr<replacement_module_concept> repl_module_pimpl;

  // NOLINTBEGIN(readability-make-member-function-const): legacy modules use non-const hooks
  void impl_prefetcher_initialize() const;
  [[nodiscard]] uint32_t impl_prefetcher_cache_operate(uint64_t addr, uint64_t ip, bool cache_hit, bool useful_prefetch, access_type type,
                                                       uint32_t metadata_in) const;
  [[nodiscard]] uint32_t impl_prefetcher_cache_fill(uint64_t addr, long set, long way, bool prefetch, uint64_t evicted_addr, uint32_t metadata_in) const;
  void impl_prefetcher_cycle_operate() const;
  void impl_prefetcher_final_stats() const;
  void impl_prefetcher_branch_operate(uint64_t ip, uint8_t branch_type, uint64_t branch_target) const;

  void impl_initialize_replacement() const;
  [[nodiscard]] long impl_find_victim(uint32_t triggering_cpu, uint64_t instr_id, long set, const BLOCK* current_set, uint64_t ip, uint64_t full_addr,
                                      access_type type) const;
  void impl_update_replacement_state(uint32_t triggering_cpu, long set, long way, uint64_t full_addr, uint64_t ip, uint64_t victim_addr, access_type type,
                                     bool hit) const;
  void impl_replacement_final_stats() const;
  // NOLINTEND(readability-make-member-function-const)

  template <typename... Ps, typename... Rs>
  explicit CACHE(champsim::cache_builder<champsim::cache_builder_module_type_holder<Ps...>, champsim::cache_builder_module_type_holder<Rs...>> b)
      : champsim::operable(b.m_freq_scale), upper_levels(std::move(b.m_uls)), lower_level(b.m_ll), lower_translate(b.m_lt), NAME(b.m_name),
        NUM_SET(b.m_sets.value_or(std::lround(b.m_sets_factor * std::floor(std::size(upper_levels))))), NUM_WAY(b.m_ways),
        MSHR_SIZE(b.m_mshr_size.value_or(std::lround(b.m_mshr_factor * std::floor(std::size(upper_levels))))), PQ_SIZE(b.m_pq_size),
        HIT_LATENCY(b.m_hit_lat.value_or(b.m_latency - b.m_fill_lat)), FILL_LATENCY(b.m_fill_lat), OFFSET_BITS(b.m_offset_bits),
        MAX_TAG(b.m_max_tag.value_or(std::lround(b.m_bandwidth_factor * std::floor(std::size(upper_levels))))),
        MAX_FILL(b.m_max_fill.value_or(std::lround(b.m_bandwidth_factor * std::floor(std::size(upper_levels))))), prefetch_as_load(b.m_pref_load),
        match_offset_bits(b.m_wq_full_addr), virtual_prefetch(b.m_va_pref), pref_activate_mask(b.m_pref_act_mask),
        pref_module_pimpl(std::make_unique<prefetcher_module_model<Ps...>>(this)), repl_module_pimpl(std::make_unique<replacement_module_model<Rs...>>(this))
  {
  }
};

template <typename... Ps>
void CACHE::prefetcher_module_model<Ps...>::impl_prefetcher_initialize()
{
  [[maybe_unused]] auto process_one = [&](auto& p) {
    using namespace champsim::modules;
    if constexpr (prefetcher::has_initialize<decltype(p)>)
      p.prefetcher_initialize();
  };

  std::apply([&](auto&... p) { (..., process_one(p)); }, intern_);
}

template <typename... Ps>
uint32_t CACHE::prefetcher_module_model<Ps...>::impl_prefetcher_cache_operate(uint64_t addr, uint64_t ip, bool cache_hit, bool useful_prefetch,
                                                                              access_type type, uint32_t metadata_in)
{
  [[maybe_unused]] auto process_one = [&](auto& p) {
    using namespace champsim::modules;
    if constexpr (prefetcher::has_cache_operate<decltype(p), uint64_t, uint64_t, bool, bool, access_type, uint32_t>)
      return p.prefetcher_cache_operate(addr, ip, cache_hit, useful_prefetch, type, metadata_in);
    if constexpr (prefetcher::has_cache_operate<decltype(p), uint64_t, uint64_t, bool, bool, std::underlying_type_t<access_type>, uint32_t>)
      return p.prefetcher_cache_operate(addr, ip, cache_hit, useful_prefetch, champsim::to_underlying(type), metadata_in);
    if constexpr (prefetcher::has_cache_operate<decltype(p), uint64_t, uint64_t, bool, std::underlying_type_t<access_type>, uint32_t>)
      return p.prefetcher_cache_operate(addr, ip, cache_hit, champsim::to_underlying(type), metadata_in); // absent useful_prefetch
    return 0u;
  };

  return std::apply([&](auto&... p) { return (0u ^ ... ^ process_one(p)); }, intern_);
}

template <typename... Ps>
uint32_t CACHE::prefetcher_module_model<Ps...>::impl_prefetcher_cache_fill(uint64_t addr, long set, long way, bool prefetch, uint64_t evicted_addr,
                                                                           uint32_t metadata_in)
{
  [[maybe_unused]] auto process_one = [&](auto& p) {
    using namespace champsim::modules;
    if constexpr (prefetcher::has_cache_fill<decltype(p), uint64_t, long, long, bool, uint64_t, uint32_t>)
      return p.prefetcher_cache_fill(addr, set, way, prefetch, evicted_addr, metadata_in);
    return 0u;
  };

  return std::apply([&](auto&... p) { return (0u ^ ... ^ process_one(p)); }, intern_);
}

template <typename... Ps>
void CACHE::prefetcher_module_model<Ps...>::impl_prefetcher_cycle_operate()
{
  [[maybe_unused]] auto process_one = [&](auto& p) {
    using namespace champsim::modules;
    if constexpr (prefetcher::has_cycle_operate<decltype(p)>)
      p.prefetcher_cycle_operate();
  };

  std::apply([&](auto&... p) { (..., process_one(p)); }, intern_);
}

template <typename... Ps>
void CACHE::prefetcher_module_model<Ps...>::impl_prefetcher_final_stats()
{
  [[maybe_unused]] auto process_one = [&](auto& p) {
    using namespace champsim::modules;
    if constexpr (prefetcher::has_final_stats<decltype(p)>)
      p.prefetcher_final_stats();
  };

  std::apply([&](auto&... p) { (..., process_one(p)); }, intern_);
}

template <typename... Ps>
void CACHE::prefetcher_module_model<Ps...>::impl_prefetcher_branch_operate(uint64_t ip, uint8_t branch_type, uint64_t branch_target)
{
  [[maybe_unused]] auto process_one = [&](auto& p) {
    using namespace champsim::modules;
    if constexpr (prefetcher::has_branch_operate<decltype(p), uint64_t, uint8_t, uint64_t>)
      p.prefetcher_branch_operate(ip, branch_type, branch_target);
  };

  std::apply([&](auto&... p) { (..., process_one(p)); }, intern_);
}

template <typename... Rs>
void CACHE::replacement_module_model<Rs...>::impl_initialize_replacement()
{
  [[maybe_unused]] auto process_one = [&](auto& r) {
    using namespace champsim::modules;
    if constexpr (replacement::has_initialize<decltype(r)>)
      r.initialize_replacement();
  };

  std::apply([&](auto&... r) { (..., process_one(r)); }, intern_);
}

template <typename... Rs>
long CACHE::replacement_module_model<Rs...>::impl_find_victim(uint32_t triggering_cpu, uint64_t instr_id, long set, const BLOCK* current_set, uint64_t ip,
                                                              uint64_t full_addr, access_type type)
{
  [[maybe_unused]] auto process_one = [&](auto& r) {
    using namespace champsim::modules;
    if constexpr (replacement::has_find_victim<decltype(r), uint32_t, uint64_t, long, const BLOCK*, uint64_t, uint64_t, access_type>)
      return r.find_victim(triggering_cpu, instr_id, set, current_set, ip, full_addr, type);
    if constexpr (replacement::has_find_victim<decltype(r), uint32_t, uint64_t, long, const BLOCK*, uint64_t, uint64_t, std::underlying_type_t<access_type>>)
      return r.find_victim(triggering_cpu, instr_id, set, current_set, ip, full_addr, champsim::to_underlying(type));
    return 0L;
  };

  if constexpr (sizeof...(Rs) > 0) {
    return std::apply([&](auto&... r) { return (..., process_one(r)); }, intern_);
  }
  return 0;
}

template <typename... Rs>
void CACHE::replacement_module_model<Rs...>::impl_update_replacement_state(uint32_t triggering_cpu, long set, long way, uint64_t full_addr, uint64_t ip,
                                                                           uint64_t victim_addr, access_type type, bool hit)
{
  [[maybe_unused]] auto process_one = [&](auto& r) {
    using namespace champsim::modules;
    if constexpr (replacement::has_update_state<decltype(r), uint32_t, long, long, uint64_t, uint64_t, uint64_t, access_type, bool>)
      r.update_replacement_state(triggering_cpu, set, way, full_addr, ip, victim_addr, type, hit);
    if constexpr (replacement::has_update_state<decltype(r), uint32_t, long, long, uint64_t, uint64_t, uint64_t, std::underlying_type_t<access_type>, bool>)
      r.update_replacement_state(triggering_cpu, set, way, full_addr, ip, victim_addr, champsim::to_underlying(type), hit);
  };

  std::apply([&](auto&... r) { (..., process_one(r)); }, intern_);
}

template <typename... Rs>
void CACHE::replacement_module_model<Rs...>::impl_replacement_final_stats()
{
  [[maybe_unused]] auto process_one = [&](auto& r) {
    using namespace champsim::modules;
    if constexpr (replacement::has_final_stats<decltype(r)>)
      r.replacement_final_stats();
  };

  std::apply([&](auto&... r) { (..., process_one(r)); }, intern_);
}
#endif

#ifdef SET_ASIDE_CHAMPSIM_MODULE
#undef SET_ASIDE_CHAMPSIM_MODULE
#define CHAMPSIM_MODULE
#endif<|MERGE_RESOLUTION|>--- conflicted
+++ resolved
@@ -188,10 +188,6 @@
   std::deque<mshr_type> inflight_writes;
 
   long operate() final;
-<<<<<<< HEAD
-
-=======
->>>>>>> 043bc7ce
   void initialize() final;
   void begin_phase() final;
   void end_phase(unsigned cpu) final;
