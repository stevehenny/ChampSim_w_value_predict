#    Copyright 2023 The ChampSim Contributors
#
# Licensed under the Apache License, Version 2.0 (the "License");
# you may not use this file except in compliance with the License.
# You may obtain a copy of the License at
#
# http://www.apache.org/licenses/LICENSE-2.0
#
# Unless required by applicable law or agreed to in writing, software
# distributed under the License is distributed on an "AS IS" BASIS,
# WITHOUT WARRANTIES OR CONDITIONS OF ANY KIND, either express or implied.
# See the License for the specific language governing permissions and
# limitations under the License.

import itertools
import os

from . import util

def sanitize(s):
    return s.replace(':', '\:')

def header(values):
    '''
    Generate a makefile section header.

    :param values: A dictionary with the parameters to display
    '''
    yield '######'
    yield from (f'# {k}: {v}' for k,v in values.items())
    yield '######'

def dereference(var):
    ''' Dereference the variable with the given name '''
    return '$(' + var + ')'

def dependency(target, head_dependent, *tail_dependent):
    ''' Mark the target as having the given dependencies '''
    joined_vals = util.multiline((head_dependent, *tail_dependent), length=3, indent=1)
    yield from util.do_for_first(lambda first: f'{target}: {first}', joined_vals)

def order_dependency(target, head_dependent, *tail_dependent):
    ''' Mark the target as having the given order-only dependencies '''
    joined_vals = util.multiline((head_dependent, *tail_dependent), length=3, indent=1)
    yield from util.do_for_first(lambda first: f'{target}: | {first}', joined_vals)

def assign_variable(var, head_val, *tail_val, targets=None):
    ''' Assign the given values space-separated to the given variable, conditionally for the given targets '''
    joined_vals = util.multiline(itertools.chain((head_val,), tail_val), length=3, indent=1)
    variable_append = util.do_for_first(lambda first: f'{var} = {first}', joined_vals)
    if targets is None:
        yield from variable_append
    else:
        yield from util.do_for_first(lambda first: f'{targets}: {first}', variable_append)

def append_variable(var, head_val, *tail_val, targets=None):
    ''' Append the given values space-separated to the given variable, conditionally for the given targets '''
    joined_vals = util.multiline(itertools.chain((head_val,), tail_val), length=3, indent=1)
    variable_append = util.do_for_first(lambda first: f'{var} += {first}', joined_vals)
    if targets is None:
        yield from variable_append
    else:
        yield from util.do_for_first(lambda first: f'{targets}: {first}', variable_append)

def make_subpart(i, src_dir, base, dest_dir, build_id):
    local_dir_varname = f'{build_id}_dirs_{i}'
    local_obj_varname = f'{build_id}_objs_{i}'

    rel_dest_dir = sanitize(os.path.abspath(os.path.join(dest_dir, os.path.relpath(base, src_dir))))
    rel_src_dir = sanitize(os.path.abspath(src_dir))

    yield from header({'Build ID': build_id, 'Source': rel_src_dir, 'Destination': rel_dest_dir})
    yield ''

    # Define variables
    yield from assign_variable(local_dir_varname, sanitize(dest_dir))

    map_source_to_obj = f'$(patsubst {rel_src_dir}/%.cc, {rel_dest_dir}/%.o, $(wildcard {rel_src_dir}/*.cc))'
    yield from assign_variable(local_obj_varname, map_source_to_obj)

    # Assign dependencies
    wildcard_dep = next(dependency(os.path.join(rel_dest_dir, '%.o'), os.path.join(rel_src_dir, '%.cc')), None)
    yield from dependency(dereference(local_obj_varname), wildcard_dep)
    yield from order_dependency(dereference(local_obj_varname), rel_dest_dir)

    wildcard_dest_dir = os.path.join(rel_dest_dir, '*.d')
    yield f'-include $(wildcard {wildcard_dest_dir})'
    yield ''

    return local_dir_varname, local_obj_varname

def yield_from_star(func, args, n=2):
    ''' Generate each part for a tuple of parameters to the given func, returning a list of lists of the variable names. '''
    retvals = [list() for _ in range(n)]
    for a in args:
        retval = yield from func(*a)
        for seq,r in zip(retvals, retval):
            seq.append(r)
    return retvals

def make_part(src_dirs, dest_dir, build_id):
    '''
    Given a list of source directories and a destination directory, generate the makefile linkages to make
    object files across the directories.

    :param src_dirs: a sequence of source directories
    :param dest_dir: the target directory
    :param build_id: a unique identifier for this build
    :returns: a tuple of the list of directory make variable names and the object make variable names
    '''
    source_base = itertools.chain.from_iterable([(s,b) for b,_,_ in os.walk(s)] for s in src_dirs)
    counted_arg_list = ((i, *sb, dest_dir, build_id) for i,sb in enumerate(source_base))

    dir_varnames, obj_varnames = yield from yield_from_star(make_subpart, counted_arg_list, n=2)
    return dir_varnames, obj_varnames

def get_makefile_lines(objdir, build_id, executable, source_dirs, module_info, omit_main):
    ''' Generate all of the lines to be written in a particular configuration's makefile '''
    yield from header({'Build ID': build_id, 'Executable': executable, 'Source Directories': source_dirs, 'Module Names': list(module_info.keys())})
    yield ''

    champsim_root = os.path.dirname(os.path.dirname(os.path.abspath(__file__)))

    ragged_dir_varnames, ragged_obj_varnames = yield from yield_from_star(make_part, (
<<<<<<< HEAD
        (source_dirs, os.path.join(objdir, 'obj'), build_id),
        *(((mod_info['path'],), os.path.join(objdir, name), build_id+'_'+name) for name, mod_info in module_info.items())
=======
        (source_dirs, objdir, build_id),
        *(((mod_info['fname'],), os.path.join(objdir, name), build_id+'_'+name) for name, mod_info in module_info.items())
>>>>>>> 043bc7ce
    ), n=2)

    # Flatten varnames
    dir_varnames, obj_varnames = list(itertools.chain(*ragged_dir_varnames)), list(itertools.chain(*ragged_obj_varnames))

    options_fname = sanitize(os.path.abspath(os.path.join(objdir, 'inc', 'config.options')))
    global_options_fname = sanitize(os.path.abspath(os.path.join(champsim_root, 'global.options')))
    exec_fname = sanitize(os.path.abspath(executable))

    for var, name in zip(ragged_obj_varnames[1:], module_info.keys()):
        module_options_fname = sanitize(os.path.join(objdir, 'inc', name, 'config.options'))
        yield from dependency(' '.join(map(dereference, var)), module_options_fname)
    yield from dependency(' '.join(map(dereference, obj_varnames)), options_fname, global_options_fname)

    objs = map(dereference, obj_varnames)
    if omit_main:
        objs = itertools.chain(('$(filter-out', '%/main.o,'), map(dereference, obj_varnames), (')',))

    yield from dependency(exec_fname, *objs)
    yield from order_dependency(exec_fname, os.path.dirname(exec_fname))

    yield from append_variable('executable_name', exec_fname)
    yield from append_variable('dirs', *map(dereference, dir_varnames), os.path.dirname(exec_fname))
    yield from append_variable('objs', *map(dereference, obj_varnames))
    yield ''<|MERGE_RESOLUTION|>--- conflicted
+++ resolved
@@ -122,13 +122,8 @@
     champsim_root = os.path.dirname(os.path.dirname(os.path.abspath(__file__)))
 
     ragged_dir_varnames, ragged_obj_varnames = yield from yield_from_star(make_part, (
-<<<<<<< HEAD
-        (source_dirs, os.path.join(objdir, 'obj'), build_id),
+        (source_dirs, objdir, build_id),
         *(((mod_info['path'],), os.path.join(objdir, name), build_id+'_'+name) for name, mod_info in module_info.items())
-=======
-        (source_dirs, objdir, build_id),
-        *(((mod_info['fname'],), os.path.join(objdir, name), build_id+'_'+name) for name, mod_info in module_info.items())
->>>>>>> 043bc7ce
     ), n=2)
 
     # Flatten varnames
