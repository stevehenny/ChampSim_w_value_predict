#include "cache.h"

#include <algorithm>
#include <iterator>

#include "champsim.h"
#include "champsim_constants.h"
#include "ooo_cpu.h"
#include "set.h"
#include "util.h"
#include "vmem.h"

#ifndef SANITY_CHECK
#define NDEBUG
#endif

uint64_t l2pf_access = 0;

extern VirtualMemory vmem;
extern std::array<O3_CPU*, NUM_CPUS> ooo_cpu;
extern uint8_t  warmup_complete[NUM_CPUS];

class min_fill_index
{
    public:
    bool operator() (PACKET lhs, PACKET rhs)
    {
        return !rhs.returned || (lhs.returned && lhs.event_cycle < rhs.event_cycle);
    }
};

template <>
struct is_valid<PACKET>
{
    is_valid() {}
    bool operator()(const PACKET &test)
    {
        return test.address != 0;
    }
};

template <typename T>
struct eq_full_addr
{
    using argument_type = T;
    const decltype(argument_type::address) val;
    eq_full_addr(decltype(argument_type::address) val) : val(val) {}
    bool operator()(const argument_type &test)
    {
        is_valid<argument_type> validtest;
        return validtest(test) && test.full_addr == val;
    }
};

void CACHE::handle_fill()
{
    while (writes_available_this_cycle > 0)
    {
        auto fill_mshr = MSHR.begin();
        if (!fill_mshr->returned || fill_mshr->event_cycle > ooo_cpu[fill_mshr->cpu]->current_cycle)
            return;

        // find victim
        uint32_t set = get_set(fill_mshr->address);
        uint32_t way = find_victim(fill_mshr->cpu, fill_mshr->instr_id, set, &block.data()[set*NUM_WAY], fill_mshr->ip, fill_mshr->full_addr, fill_mshr->type);

        bool success = filllike_miss(set, way, *fill_mshr);
        if (!success)
            return;

        if (way != NUM_WAY)
        {
            // update processed packets
            fill_mshr->data = block[set*NUM_WAY + way].data;

            for (auto ret : fill_mshr->to_return)
                ret->return_data(&(*fill_mshr));
        }

        PACKET empty;
        *fill_mshr = empty;

        writes_available_this_cycle--;
        MSHR.sort(min_fill_index());
    }
}

void CACHE::handle_writeback()
{
    while (writes_available_this_cycle > 0)
    {
        if (!WQ.has_ready())
            return;

        // handle the oldest entry
        PACKET &handle_pkt = WQ.front();

        // access cache
        uint32_t set = get_set(handle_pkt.address);
        uint32_t way = get_way(handle_pkt.address, set);

        BLOCK &fill_block = block[set*NUM_WAY + way];

        if (way < NUM_WAY) // HIT
        {
            update_replacement_state(handle_pkt.cpu, set, way, fill_block.full_addr, handle_pkt.ip, 0, handle_pkt.type, 1);

            // COLLECT STATS
            sim_hit[handle_pkt.cpu][handle_pkt.type]++;
            sim_access[handle_pkt.cpu][handle_pkt.type]++;

            // mark dirty
            fill_block.dirty = 1;
        }
        else // MISS
        {
            DP ( if (warmup_complete[handle_pkt.cpu]) {
                    std::cout << "[" << NAME << "] " << __func__ << " type: " << +handle_pkt.type << " miss";
                    std::cout << " instr_id: " << handle_pkt.instr_id << " address: " << std::hex << handle_pkt.address;
                    std::cout << " full_addr: " << handle_pkt.full_addr << std::dec;
                    std::cout << " cycle: " << handle_pkt.event_cycle << std::endl; });

            bool success;
            if (cache_type == IS_L1D) {
                success = readlike_miss(handle_pkt);
            }
            else {
                // find victim
                way = find_victim(handle_pkt.cpu, handle_pkt.instr_id, set, &block.data()[set*NUM_WAY], handle_pkt.ip, handle_pkt.full_addr, handle_pkt.type);

                success = filllike_miss(set, way, handle_pkt);
            }

            if (!success)
                return;
        }

        // remove this entry from WQ
        writes_available_this_cycle--;
        WQ.pop_front();
    }
}

void CACHE::handle_read()
{
    while (reads_available_this_cycle > 0) {

        if (!RQ.has_ready())
            return;

        // handle the oldest entry
        PACKET &handle_pkt = RQ.front();

        uint32_t set = get_set(handle_pkt.address);
        uint32_t way = get_way(handle_pkt.address, set);

        if (way < NUM_WAY) // HIT
        {
            readlike_hit(set, way, handle_pkt);
        }
        else {
            bool success = readlike_miss(handle_pkt);
            if (!success)
                return;
        }

        // remove this entry from RQ
        RQ.pop_front();
        reads_available_this_cycle--;
    }
}

void CACHE::handle_prefetch()
{
    while (reads_available_this_cycle > 0)
    {
        if (!PQ.has_ready())
            return;

        // handle the oldest entry
        PACKET &handle_pkt = PQ.front();

        uint32_t set = get_set(handle_pkt.address);
        uint32_t way = get_way(handle_pkt.address, set);

        if (way < NUM_WAY) // HIT
        {
            readlike_hit(set, way, handle_pkt);
        }
        else {
            bool success = readlike_miss(handle_pkt);
            if (!success)
                return;
        }

        // remove this entry from PQ
        PQ.pop_front();
        reads_available_this_cycle--;
    }
}

void CACHE::readlike_hit(std::size_t set, std::size_t way, PACKET &handle_pkt)
{
    BLOCK &hit_block = block[set*NUM_WAY + way];

    handle_pkt.data = hit_block.data;

    // update prefetcher on load instruction
    if (handle_pkt.type == LOAD || (handle_pkt.type == PREFETCH && handle_pkt.pf_origin_level < fill_level))
    {
        if(cache_type == IS_L1I)
            l1i_prefetcher_cache_operate(handle_pkt.cpu, handle_pkt.ip, 1, hit_block.prefetch);
        if (cache_type == IS_L1D)
            l1d_prefetcher_operate(handle_pkt.full_v_addr, handle_pkt.full_addr, handle_pkt.ip, 1, handle_pkt.type);
        else if (cache_type == IS_L2C)
            l2c_prefetcher_operate(handle_pkt.v_address << LOG2_BLOCK_SIZE, hit_block.address << LOG2_BLOCK_SIZE, handle_pkt.ip, 1, handle_pkt.type, 0);
        else if (cache_type == IS_LLC)
        {
            cpu = handle_pkt.cpu;
            llc_prefetcher_operate(handle_pkt.v_address << LOG2_BLOCK_SIZE, hit_block.address << LOG2_BLOCK_SIZE, handle_pkt.ip, 1, handle_pkt.type, 0);
            cpu = 0;
        }
    }

    // update replacement policy
    update_replacement_state(handle_pkt.cpu, set, way, hit_block.full_addr, handle_pkt.ip, 0, handle_pkt.type, 1);

    // COLLECT STATS
    sim_hit[handle_pkt.cpu][handle_pkt.type]++;
    sim_access[handle_pkt.cpu][handle_pkt.type]++;

    for (auto ret : handle_pkt.to_return)
        ret->return_data(&handle_pkt);

    // update prefetch stats and reset prefetch bit
    if (hit_block.prefetch) {
        pf_useful++;
        hit_block.prefetch = 0;
    }
    hit_block.used = 1;
}

bool CACHE::readlike_miss(PACKET &handle_pkt)
{
    // check mshr
    auto mshr_entry = std::find_if(MSHR.begin(), MSHR.end(), eq_addr<PACKET>(handle_pkt.address));
    bool mshr_full = std::all_of(MSHR.begin(), MSHR.end(), is_valid<PACKET>());

    if (mshr_entry != MSHR.end()) // miss already inflight
    {
        // update fill location
        mshr_entry->fill_level = std::min(mshr_entry->fill_level, handle_pkt.fill_level);

        packet_dep_merge(mshr_entry->lq_index_depend_on_me, handle_pkt.lq_index_depend_on_me);
        packet_dep_merge(mshr_entry->sq_index_depend_on_me, handle_pkt.sq_index_depend_on_me);
        packet_dep_merge(mshr_entry->instr_depend_on_me, handle_pkt.instr_depend_on_me);
        packet_dep_merge(mshr_entry->to_return, handle_pkt.to_return);

        if (mshr_entry->type == PREFETCH && handle_pkt.type != PREFETCH)
        {
            bool  prior_returned = mshr_entry->returned;
            uint64_t prior_event_cycle = mshr_entry->event_cycle;
            *mshr_entry = handle_pkt;

            // in case request is already returned, we should keep event_cycle and retunred variables
            mshr_entry->returned = prior_returned;
            mshr_entry->event_cycle = prior_event_cycle;
        }
    }
    else
    {
        if (mshr_full) // not enough MSHR resource
            return false; // TODO should we allow prefetches anyway if they will not be filled to this level?

        // check to make sure the lower level RQ has room for this read miss
        if (cache_type == IS_LLC && lower_level->get_occupancy(1, handle_pkt.address) == lower_level->get_size(1, handle_pkt.address))
            return false;

        // Non-LLC prefetches are prefetch requests to lower level
        if (cache_type != IS_LLC && handle_pkt.type == PREFETCH && lower_level->get_occupancy(3, handle_pkt.address) == lower_level->get_size(3, handle_pkt.address))
            return false;

        // Allocate an MSHR
        if (handle_pkt.fill_level <= fill_level)
        {
            auto it = std::find_if_not(MSHR.begin(), MSHR.end(), is_valid<PACKET>());
            assert(it != std::end(MSHR));
            *it = handle_pkt;
            it->cycle_enqueued = ooo_cpu[handle_pkt.cpu]->current_cycle;
        }

        // Send to the lower level
        if (cache_type != IS_STLB)
        {
            if (handle_pkt.fill_level <= fill_level)
                handle_pkt.to_return = {this};
            else
                handle_pkt.to_return.clear();

            if (handle_pkt.type == PREFETCH && cache_type != IS_LLC)
                lower_level->add_pq(&handle_pkt);
            else
                lower_level->add_rq(&handle_pkt);

            DP (if (warmup_complete[handle_pkt.cpu]) {
                    std::cout << "[" << NAME << "_MSHR] " <<  __func__ << " instr_id: " << handle_pkt.instr_id;
                    std::cout << " address: " << std::hex << handle_pkt.address << " full_addr: " << handle_pkt.full_addr;
                    std::cout << " data: " << handle_pkt.data << std::dec;
                    std::cout << " event: " << handle_pkt.event_cycle << " current: " << ooo_cpu[handle_pkt.cpu]->current_cycle << std::endl; });
        }
        else
        {
            // TODO: need to differentiate page table walk and actual swap
            handle_pkt.data = vmem.va_to_pa(handle_pkt.cpu, handle_pkt.full_addr) >> LOG2_PAGE_SIZE;
            return_data(&handle_pkt);
        }
    }

    // update prefetcher on load instructions and prefetches from upper levels
    if (handle_pkt.type == LOAD || (handle_pkt.type == PREFETCH && handle_pkt.pf_origin_level < fill_level))
    {
        if(cache_type == IS_L1I)
            l1i_prefetcher_cache_operate(handle_pkt.cpu, handle_pkt.ip, 0, 0);
        if (cache_type == IS_L1D)
            l1d_prefetcher_operate(handle_pkt.full_v_addr, handle_pkt.full_addr, handle_pkt.ip, 0, handle_pkt.type);
        if (cache_type == IS_L2C)
            l2c_prefetcher_operate(handle_pkt.v_address << LOG2_BLOCK_SIZE, handle_pkt.address << LOG2_BLOCK_SIZE, handle_pkt.ip, 0, handle_pkt.type, 0);
        if (cache_type == IS_LLC)
        {
            cpu = handle_pkt.cpu;
            llc_prefetcher_operate(handle_pkt.v_address << LOG2_BLOCK_SIZE, handle_pkt.address << LOG2_BLOCK_SIZE, handle_pkt.ip, 0, handle_pkt.type, 0);
            cpu = 0;
        }
    }

    return true;
}

bool CACHE::filllike_miss(std::size_t set, std::size_t way, PACKET &handle_pkt)
{
    bool bypass = (way == NUM_WAY);
#ifndef LLC_BYPASS
    assert(!bypass);
#endif
    assert(handle_pkt.type != WRITEBACK || !bypass);

    BLOCK &fill_block = block[set*NUM_WAY + way];
    bool evicting_dirty = !bypass && (lower_level != NULL) && fill_block.dirty;
    auto evicting_l1i_v_addr = bypass ? 0 : fill_block.ip;
    auto evicting_address = bypass ? 0 : fill_block.address;

    // is this dirty?
    if (evicting_dirty && (lower_level->get_occupancy(2, fill_block.address) == lower_level->get_size(2, fill_block.address))) {

        // lower level WQ is full, cannot replace this victim
        lower_level->increment_WQ_FULL(fill_block.address);

        DP ( if (warmup_complete[handle_pkt.cpu]) {
                std::cout << "[" << NAME << "] " << __func__ << " ceasing write. ";
                std::cout << " Lower level wq is full!" << " fill_addr: " << std::hex << handle_pkt.address;
                std::cout << " victim_addr: " << fill_block.tag << std::dec << std::endl; });
        return false;
    }

    if (!bypass)
    {
        if (evicting_dirty) {
            PACKET writeback_packet;

            writeback_packet.fill_level = fill_level << 1;
            writeback_packet.cpu = handle_pkt.cpu;
            writeback_packet.address = fill_block.address;
            writeback_packet.full_addr = fill_block.full_addr;
            writeback_packet.data = fill_block.data;
            writeback_packet.instr_id = handle_pkt.instr_id;
            writeback_packet.ip = 0;
            writeback_packet.type = WRITEBACK;

            auto result = lower_level->add_wq(&writeback_packet);
            if (result == -2)
                return false;
        }

        assert(cache_type != IS_ITLB || handle_pkt.data != 0);
        assert(cache_type != IS_DTLB || handle_pkt.data != 0);
        assert(cache_type != IS_STLB || handle_pkt.data != 0);

        if (fill_block.prefetch && !fill_block.used)
            pf_useless++;

        if (handle_pkt.type == PREFETCH)
            pf_fill++;

        auto lru = fill_block.lru; // preserve LRU state
        fill_block = handle_pkt; // fill cache
        fill_block.lru = lru;

        if (handle_pkt.type == WRITEBACK || (handle_pkt.type == RFO && cache_type == IS_L1D))
            fill_block.dirty = 1;

        DP (if (warmup_complete[handle_pkt.cpu]) {
                std::cout << "[" << NAME << "_MSHR] " <<  __func__ << " instr_id: " << handle_pkt.instr_id;
                std::cout << " address: " << std::hex << handle_pkt.address << " full_addr: " << handle_pkt.full_addr;
                std::cout << " data: " << handle_pkt.data << std::dec;
                std::cout << " event: " << handle_pkt.event_cycle << " current: " << ooo_cpu[handle_pkt.cpu]->current_cycle << std::endl; });
    }

    if(warmup_complete[handle_pkt.cpu] && (handle_pkt.cycle_enqueued != 0))
        total_miss_latency += ooo_cpu[handle_pkt.cpu]->current_cycle - handle_pkt.cycle_enqueued;

    // update prefetcher
    if (cache_type == IS_L1I)
        l1i_prefetcher_cache_fill(handle_pkt.cpu, handle_pkt.ip & ~(BLOCK_SIZE-1), set, way, handle_pkt.type == PREFETCH, evicting_l1i_v_addr & ~(BLOCK_SIZE-1));
    if (cache_type == IS_L1D)
        l1d_prefetcher_cache_fill(handle_pkt.full_v_addr, handle_pkt.full_addr, set, way, handle_pkt.type == PREFETCH, evicting_address << LOG2_BLOCK_SIZE, handle_pkt.pf_metadata);
    if  (cache_type == IS_L2C)
        handle_pkt.pf_metadata = l2c_prefetcher_cache_fill(handle_pkt.v_address << LOG2_BLOCK_SIZE, handle_pkt.address << LOG2_BLOCK_SIZE, set, way, handle_pkt.type == PREFETCH, evicting_address << LOG2_BLOCK_SIZE, handle_pkt.pf_metadata);
    if (cache_type == IS_LLC)
    {
        cpu = handle_pkt.cpu;
        handle_pkt.pf_metadata = llc_prefetcher_cache_fill(handle_pkt.v_address << LOG2_BLOCK_SIZE, handle_pkt.address << LOG2_BLOCK_SIZE, set, way, handle_pkt.type == PREFETCH, evicting_address << LOG2_BLOCK_SIZE, handle_pkt.pf_metadata);
        cpu = 0;
    }

    // update replacement policy
    update_replacement_state(handle_pkt.cpu, set, way, handle_pkt.full_addr, handle_pkt.ip, 0, handle_pkt.type, 0);

    // COLLECT STATS
    sim_miss[handle_pkt.cpu][handle_pkt.type]++;
    sim_access[handle_pkt.cpu][handle_pkt.type]++;

    return true;
}

void CACHE::operate()
{
  operate_writes();
  operate_reads();
}

void CACHE::operate_writes()
{
    // perform all writes
    writes_available_this_cycle = MAX_WRITE;
    handle_fill();
    handle_writeback();

    WQ.operate();
}

void CACHE::operate_reads()
{
    // perform all reads
    reads_available_this_cycle = MAX_READ;
    handle_read();
    va_translate_prefetches();
    handle_prefetch();

    RQ.operate();
    PQ.operate();
    VAPQ.operate();
}

uint32_t CACHE::get_set(uint64_t address)
{
    return (uint32_t) (address & ((1 << lg2(NUM_SET)) - 1)); 
}

uint32_t CACHE::get_way(uint64_t address, uint32_t set)
{
    auto begin = std::next(block.begin(), set*NUM_WAY);
    auto end   = std::next(begin, NUM_WAY);
    return std::distance(begin, std::find_if(begin, end, eq_addr<BLOCK>(address)));
}

int CACHE::invalidate_entry(uint64_t inval_addr)
{
    uint32_t set = get_set(inval_addr);
    uint32_t way = get_way(inval_addr, set);

    if (way < NUM_WAY)
        block[set*NUM_WAY + way].valid = 0;

    return way;
}

int CACHE::add_rq(PACKET *packet)
{
    assert(packet->address != 0);
    RQ_ACCESS++;

    // check for the latest writebacks in the write queue
    champsim::delay_queue<PACKET>::iterator found_wq;
    if (cache_type == IS_L1D) {
        found_wq = std::find_if(WQ.begin(), WQ.end(), eq_full_addr<PACKET>(packet->full_addr));
    }
    else {
        found_wq = std::find_if(WQ.begin(), WQ.end(), eq_addr<PACKET>(packet->address));
    }

    if (found_wq != WQ.end()) {

        packet->data = found_wq->data;
        for (auto ret : packet->to_return)
            ret->return_data(packet);

        WQ_FORWARD++;
        return -1;
    }

    // check for duplicates in the read queue
    auto found_rq = std::find_if(RQ.begin(), RQ.end(), eq_addr<PACKET>(packet->address));
    if (found_rq != RQ.end()) {

        packet_dep_merge(found_rq->lq_index_depend_on_me, packet->lq_index_depend_on_me);
        packet_dep_merge(found_rq->sq_index_depend_on_me, packet->sq_index_depend_on_me);
        packet_dep_merge(found_rq->instr_depend_on_me, packet->instr_depend_on_me);
        packet_dep_merge(found_rq->to_return, packet->to_return);

        RQ_MERGED++;

        return 1; // merged index
    }

    // check occupancy
    if (RQ.full()) {
        RQ_FULL++;

        return -2; // cannot handle this request
    }

    // if there is no duplicate, add it to RQ
    if (warmup_complete[cpu])
        RQ.push_back(*packet);
    else
        RQ.push_back_ready(*packet);

    DP ( if (warmup_complete[packet->cpu]) {
            std::cout << "[" << NAME << "_RQ] " <<  __func__ << " instr_id: " << packet->instr_id << " address: " << std::hex << packet->address;
            std::cout << " full_addr: " << packet->full_addr << std::dec << " type: " << +packet->type << " occupancy: " << RQ.occupancy() << std::endl; })

    RQ_TO_CACHE++;
    return -1;
}

int CACHE::add_wq(PACKET *packet)
{
    WQ_ACCESS++;

    // check for duplicates in the write queue
    champsim::delay_queue<PACKET>::iterator found_wq;
    if (cache_type == IS_L1D) {
        found_wq = std::find_if(WQ.begin(), WQ.end(), eq_full_addr<PACKET>(packet->full_addr));
    }
    else {
        found_wq = std::find_if(WQ.begin(), WQ.end(), eq_addr<PACKET>(packet->address));
    }

    if (found_wq != WQ.end()) {

        WQ_MERGED++;
        return 1; // merged index
    }

    // Check for room in the queue
    if (WQ.full())
    {
        ++WQ_FULL;
        return -2;
    }

    // if there is no duplicate, add it to the write queue
    if (warmup_complete[cpu])
        WQ.push_back(*packet);
    else
        WQ.push_back_ready(*packet);

    DP (if (warmup_complete[WQ.entry[index].cpu]) {
            std::cout << "[" << NAME << "_WQ] " <<  __func__ << " instr_id: " << packet->instr_id << " address: " << std::hex << packet->address;
            std::cout << " full_addr: " << packet->full_addr << std::dec << " occupancy: " << WQ.occupancy();
            std::cout << " data: " << std::hex << packet->data << std::dec << std::endl; })

    WQ_TO_CACHE++;
    WQ_ACCESS++;

    return -1;
}

int CACHE::prefetch_line(uint64_t ip, uint64_t base_addr, uint64_t pf_addr, int pf_fill_level, uint32_t prefetch_metadata)
{
    pf_requested++;

    if (!PQ.full()) {
        if ((base_addr>>LOG2_PAGE_SIZE) == (pf_addr>>LOG2_PAGE_SIZE)) {
            
            PACKET pf_packet;
            pf_packet.fill_level = pf_fill_level;
	    pf_packet.pf_origin_level = fill_level;
	    pf_packet.pf_metadata = prefetch_metadata;
            pf_packet.cpu = cpu;
            //pf_packet.data_index = LQ.entry[lq_index].data_index;
            //pf_packet.lq_index = lq_index;
            pf_packet.address = pf_addr >> LOG2_BLOCK_SIZE;
            pf_packet.full_addr = pf_addr;
            pf_packet.v_address = 0;
            pf_packet.full_v_addr = 0;
            //pf_packet.instr_id = LQ.entry[lq_index].instr_id;
            pf_packet.ip = ip;
            pf_packet.type = PREFETCH;

            // give a dummy 0 as the IP of a prefetch
            add_pq(&pf_packet);

            pf_issued++;

            return 1;
        }
    }

    return 0;
}

int CACHE::kpc_prefetch_line(uint64_t base_addr, uint64_t pf_addr, int pf_fill_level, int delta, int depth, int signature, int confidence, uint32_t prefetch_metadata)
{
    if (!PQ.full()) {
        if ((base_addr>>LOG2_PAGE_SIZE) == (pf_addr>>LOG2_PAGE_SIZE)) {
            
            PACKET pf_packet;
            pf_packet.fill_level = pf_fill_level;
	    pf_packet.pf_origin_level = fill_level;
	    pf_packet.pf_metadata = prefetch_metadata;
            pf_packet.cpu = cpu;
            //pf_packet.data_index = LQ.entry[lq_index].data_index;
            //pf_packet.lq_index = lq_index;
            pf_packet.address = pf_addr >> LOG2_BLOCK_SIZE;
            pf_packet.full_addr = pf_addr;
            pf_packet.v_address = 0;
            pf_packet.full_v_addr = 0;
            //pf_packet.instr_id = LQ.entry[lq_index].instr_id;
            pf_packet.ip = 0;
            pf_packet.type = PREFETCH;
            //pf_packet.delta = delta;
            //pf_packet.depth = depth;
            //pf_packet.signature = signature;
            //pf_packet.confidence = confidence;

            // give a dummy 0 as the IP of a prefetch
            add_pq(&pf_packet);

            pf_issued++;

            return 1;
        }
    }

    return 0;
}

int CACHE::va_prefetch_line(uint64_t ip, uint64_t pf_addr, int pf_fill_level, uint32_t prefetch_metadata)
{
  if(pf_addr == 0)
  {
      std::cerr << "va_prefetch_line() pf_addr cannot be 0! exiting" << std::endl;
      assert(0);
  }

  pf_requested++;
  if(!VAPQ.full())
    {
      // generate new prefetch request packet
      PACKET pf_packet;
      pf_packet.fill_level = pf_fill_level;
      pf_packet.pf_origin_level = fill_level;
      pf_packet.pf_metadata = prefetch_metadata;
      pf_packet.cpu = cpu;
      pf_packet.v_address = pf_addr >> LOG2_BLOCK_SIZE;
      pf_packet.address = pf_addr >> LOG2_BLOCK_SIZE; // make address == v_address before translation just so we can use VAPQ's check_queue() function
	pf_packet.full_v_addr = pf_addr;
      pf_packet.full_addr = pf_addr;
      pf_packet.ip = ip;
      pf_packet.type = PREFETCH;
      pf_packet.to_return = {this};

      auto vapq_entry = std::find_if(VAPQ.begin(), VAPQ.end(), eq_addr<PACKET>(pf_addr >> LOG2_BLOCK_SIZE));
      if(vapq_entry != VAPQ.end())
	{
	  // there's already a VA prefetch to this cache line
	  return 1;
	}

      // add the packet to the virtual address space prefetching queue
      VAPQ.push_back(pf_packet);
      return 1;
    }

  return 0;
}

void CACHE::va_translate_prefetches()
{
    // TEMPORARY SOLUTION: mark prefetches as translated after a fixed latency
    if (!PQ.full() && VAPQ.has_ready())
    {
        VAPQ.front().full_addr = vmem.va_to_pa(cpu, VAPQ.front().full_v_addr);
        VAPQ.front().address   = VAPQ.front().full_addr >> LOG2_BLOCK_SIZE;

        // move the translated prefetch over to the regular PQ
        add_pq(&VAPQ.front());

        // remove the prefetch from the VAPQ
        VAPQ.pop_front();
    }
}

int CACHE::add_pq(PACKET *packet)
{
    assert(packet->address != 0);
    PQ_ACCESS++;

    // check for the latest wirtebacks in the write queue
    champsim::delay_queue<PACKET>::iterator found_wq;
    if (cache_type == IS_L1D) {
        found_wq = std::find_if(WQ.begin(), WQ.end(), eq_full_addr<PACKET>(packet->full_addr));
    }
    else {
        found_wq = std::find_if(WQ.begin(), WQ.end(), eq_addr<PACKET>(packet->address));
    }

    if (found_wq != WQ.end()) {
        
        packet->data = found_wq->data;
        for (auto ret : packet->to_return)
            ret->return_data(packet);

        WQ_FORWARD++;
        return -1;
    }

    // check for duplicates in the PQ
    auto found = std::find_if(PQ.begin(), PQ.end(), eq_addr<PACKET>(packet->address));
    if (found != PQ.end())
    {
        found->fill_level = std::min(found->fill_level, packet->fill_level);
        packet_dep_merge(found->to_return, packet->to_return);

        PQ_MERGED++;
        return 1; // merged index
    }

    // check occupancy
    if (PQ.full()) {
        PQ_FULL++;

        DP ( if (warmup_complete[packet->cpu]) {
        cout << "[" << NAME << "] cannot process add_pq since it is full" << endl; });
        return -2; // cannot handle this request
    }

    // if there is no duplicate, add it to PQ
    if (warmup_complete[cpu])
        PQ.push_back(*packet);
    else
        PQ.push_back_ready(*packet);

    DP ( if (warmup_complete[packet->cpu]) {
            std::cout << "[" << NAME << "_PQ] " <<  __func__ << " instr_id: " << packet->instr_id << " address: " << std::hex << packet->address;
            std::cout << " full_addr: " << packet->full_addr << std::dec << " type: " << +packet->type << " occupancy: " << PQ.occupancy() << std::endl; })

    PQ_TO_CACHE++;
    return -1;
}

void CACHE::return_data(PACKET *packet)
{
    // check MSHR information
    auto mshr_entry = std::find_if(MSHR.begin(), MSHR.end(), eq_addr<PACKET>(packet->address));

    // sanity check
    if (mshr_entry == MSHR.end()) {
        std::cerr << "[" << NAME << "_MSHR] " << __func__ << " instr_id: " << packet->instr_id << " cannot find a matching entry!";
        std::cerr << " full_addr: " << std::hex << packet->full_addr;
        std::cerr << " address: " << packet->address << std::dec;
        std::cerr << " event: " << packet->event_cycle << " current: " << ooo_cpu[packet->cpu]->current_cycle << std::endl;
        assert(0);
    }

    // MSHR holds the most updated information about this request
    // no need to do memcpy
    mshr_entry->returned = true;
    mshr_entry->data = packet->data;
    mshr_entry->pf_metadata = packet->pf_metadata;

    // ADD LATENCY
<<<<<<< HEAD
    mshr_entry->event_cycle = ooo_cpu[cpu]->current_cycle + (warmup_complete[cpu] ? LATENCY : 0);
=======
    if (warmup_complete[cpu])
    {
        if (mshr_entry->event_cycle < current_core_cycle[packet->cpu])
            mshr_entry->event_cycle = current_core_cycle[packet->cpu] + FILL_LATENCY;
        else
            mshr_entry->event_cycle += FILL_LATENCY;
    }
    else
    {
        mshr_entry->event_cycle = current_core_cycle[cpu];
    }
>>>>>>> c1481c2c

    DP (if (warmup_complete[packet->cpu]) {
            std::cout << "[" << NAME << "_MSHR] " <<  __func__ << " instr_id: " << mshr_entry->instr_id;
            std::cout << " address: " << std::hex << mshr_entry->address << " full_addr: " << mshr_entry->full_addr;
            std::cout << " data: " << mshr_entry->data << std::dec;
            std::cout << " index: " << std::distance(MSHR.begin(), mshr_entry) << " occupancy: " << get_occupancy(0,0);
            std::cout << " event: " << mshr_entry->event_cycle << " current: " << ooo_cpu[cpu]->current_cycle << std::endl; });

    MSHR.sort(min_fill_index());
}

uint32_t CACHE::get_occupancy(uint8_t queue_type, uint64_t address)
{
    if (queue_type == 0)
        return std::count_if(MSHR.begin(), MSHR.end(), is_valid<PACKET>());
    else if (queue_type == 1)
        return RQ.occupancy();
    else if (queue_type == 2)
        return WQ.occupancy();
    else if (queue_type == 3)
        return PQ.occupancy();

    return 0;
}

uint32_t CACHE::get_size(uint8_t queue_type, uint64_t address)
{
    if (queue_type == 0)
        return MSHR_SIZE;
    else if (queue_type == 1)
        return RQ.size();
    else if (queue_type == 2)
        return WQ.size();
    else if (queue_type == 3)
        return PQ.size();

    return 0;
}

void CACHE::increment_WQ_FULL(uint64_t address)
{
    WQ_FULL++;
}
<|MERGE_RESOLUTION|>--- conflicted
+++ resolved
@@ -791,21 +791,7 @@
     mshr_entry->pf_metadata = packet->pf_metadata;
 
     // ADD LATENCY
-<<<<<<< HEAD
-    mshr_entry->event_cycle = ooo_cpu[cpu]->current_cycle + (warmup_complete[cpu] ? LATENCY : 0);
-=======
-    if (warmup_complete[cpu])
-    {
-        if (mshr_entry->event_cycle < current_core_cycle[packet->cpu])
-            mshr_entry->event_cycle = current_core_cycle[packet->cpu] + FILL_LATENCY;
-        else
-            mshr_entry->event_cycle += FILL_LATENCY;
-    }
-    else
-    {
-        mshr_entry->event_cycle = current_core_cycle[cpu];
-    }
->>>>>>> c1481c2c
+    mshr_entry->event_cycle = ooo_cpu[cpu]->current_cycle + (warmup_complete[cpu] ? FILL_LATENCY : 0);
 
     DP (if (warmup_complete[packet->cpu]) {
             std::cout << "[" << NAME << "_MSHR] " <<  __func__ << " instr_id: " << mshr_entry->instr_id;
