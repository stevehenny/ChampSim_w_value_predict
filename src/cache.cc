--- conflicted
+++ resolved
@@ -63,19 +63,9 @@
 
   if constexpr (champsim::debug_print) {
     if (successor.type == access_type::PREFETCH) {
-<<<<<<< HEAD
-      fmt::print("[MSHR] {} address {:#x} type: {} into address {:#x} type: {}\n", __func__, successor.address,
-                 access_type_names.at(champsim::to_underlying(successor.type)), predecessor.address,
-                 access_type_names.at(champsim::to_underlying(successor.type)));
-    } else {
-      fmt::print("[MSHR] {} address {:#x} type: {} into address {:#x} type: {}\n", __func__, predecessor.address,
-                 access_type_names.at(champsim::to_underlying(predecessor.type)), successor.address,
-                 access_type_names.at(champsim::to_underlying(successor.type)));
-=======
       fmt::print("[MSHR] {} address {:#x} type: {} into address {:#x} type: {}\n", __func__, successor.address, access_type_names.at(champsim::to_underlying(successor.type)), predecessor.address, access_type_names.at(champsim::to_underlying(successor.type)));
     } else {
       fmt::print("[MSHR] {} address {:#x} type: {} into address {:#x} type: {}\n", __func__, predecessor.address, access_type_names.at(champsim::to_underlying(predecessor.type)), successor.address, access_type_names.at(champsim::to_underlying(successor.type)));
->>>>>>> 043bc7ce
     }
   }
 
@@ -350,14 +340,8 @@
     }
 
     if constexpr (champsim::debug_print) {
-<<<<<<< HEAD
-      fmt::print("[TAG] initiate_tag_check instr_id: {} address: {:#x} v_address: {:#x} type: {} response_requested: {} event: {}\n", retval.instr_id,
-                 retval.address, retval.v_address, access_type_names.at(champsim::to_underlying(retval.type)), !std::empty(retval.to_return),
-                 retval.event_cycle);
-=======
       fmt::print("[TAG] initiate_tag_check instr_id: {} address: {:#x} v_address: {:#x} type: {} response_requested: {} event: {}\n", retval.instr_id, retval.address,
                  retval.v_address, access_type_names.at(champsim::to_underlying(retval.type)), !std::empty(retval.to_return), retval.event_cycle);
->>>>>>> 043bc7ce
     }
 
     return retval;
@@ -423,11 +407,7 @@
   }
   auto pq_bandwidth_consumed =
       champsim::transform_while_n(internal_PQ, std::back_inserter(inflight_tag_check), tag_bw, can_translate, initiate_tag_check<false>());
-<<<<<<< HEAD
   [[maybe_unused]] auto remaining_tag_bw = tag_bw - pq_bandwidth_consumed;
-=======
-  tag_bw -= pq_bandwidth_consumed;
->>>>>>> 043bc7ce
   progress += pq_bandwidth_consumed;
 
   // Issue translations
@@ -461,17 +441,10 @@
   impl_prefetcher_cycle_operate();
 
   if constexpr (champsim::debug_print) {
-<<<<<<< HEAD
     fmt::print("[{}] {} cycle completed: {} tags checked: {} remaining: {} stash consumed: {} remaining: {} channel consumed: {} pq consumed {} unused consume "
                "bw {}\n",
                NAME, __func__, current_cycle, tag_bw_consumed, std::size(inflight_tag_check), stash_bandwidth_consumed, std::size(translation_stash),
                channels_bandwidth_consumed, pq_bandwidth_consumed, remaining_tag_bw);
-=======
-    fmt::print("[{}] {} cycle completed: {} tags checked: {} remaining: {} stash consumed: {} remaining: {} channel consumed: {} pq consumed {} unused consume bw {}\n", NAME, __func__, current_cycle,
-        tag_bw_consumed, std::size(inflight_tag_check),
-        stash_bandwidth_consumed, std::size(translation_stash),
-        channels_bandwidth_consumed, pq_bandwidth_consumed, tag_bw);
->>>>>>> 043bc7ce
   }
 
   return progress;
@@ -837,8 +810,7 @@
   std::string_view mshr_write{"instr_id: {} address: {:#x} v_addr: {:#x} type: {} ready: {}"};
   auto mshr_pack = [cycle = current_cycle](const auto& entry) {
     return std::tuple{entry.instr_id, entry.address, entry.v_address, access_type_names.at(champsim::to_underlying(entry.type)),
-<<<<<<< HEAD
-                      entry.data_promise.is_ready_at(cycle)};
+      entry.data_promise.is_ready_at(cycle)};
   };
 
   std::string_view tag_check_write{"instr_id: {} address: {:#x} v_addr: {:#x} is_translated: {} translate_issued: {} event_cycle: {}"};
@@ -850,20 +822,6 @@
   champsim::range_print_deadlock(inflight_tag_check, NAME + "_tags", tag_check_write, tag_check_pack);
   champsim::range_print_deadlock(translation_stash, NAME + "_translation", tag_check_write, tag_check_pack);
 
-=======
-      entry.data_promise.is_ready_at(cycle)};
-  };
-
-  std::string_view tag_check_write{"instr_id: {} address: {:#x} v_addr: {:#x} is_translated: {} translate_issued: {} event_cycle: {}"};
-  auto tag_check_pack = [](const auto& entry) {
-    return std::tuple{entry.instr_id, entry.address, entry.v_address, entry.is_translated, entry.translate_issued, entry.event_cycle};
-  };
-
-  champsim::range_print_deadlock(MSHR, NAME + "_MSHR", mshr_write, mshr_pack);
-  champsim::range_print_deadlock(inflight_tag_check, NAME + "_tags", tag_check_write, tag_check_pack);
-  champsim::range_print_deadlock(translation_stash, NAME + "_translation", tag_check_write, tag_check_pack);
-
->>>>>>> 043bc7ce
   std::string_view q_writer{"instr_id: {} address: {:#x} v_addr: {:#x} type: {} translated: {}"};
   auto q_entry_pack = [](const auto& entry) {
     return std::tuple{entry.instr_id, entry.address, entry.v_address, access_type_names.at(champsim::to_underlying(entry.type)), entry.is_translated};
