--- conflicted
+++ resolved
@@ -6,8 +6,9 @@
 extern VirtualMemory vmem;
 extern uint8_t  warmup_complete[NUM_CPUS];
 
-PageTableWalker::PageTableWalker(string v1, uint32_t cpu, uint32_t v2, uint32_t v3, uint32_t v4, uint32_t v5, uint32_t v6, uint32_t v7, uint32_t v8, uint32_t v9, uint32_t v10, uint32_t v11, uint32_t v12, uint32_t v13, unsigned latency)
-: NAME(v1), cpu(cpu), MSHR_SIZE(v11), MAX_READ(v12), MAX_FILL(v13),
+PageTableWalker::PageTableWalker(string v1, uint32_t cpu, uint32_t v2, uint32_t v3, uint32_t v4, uint32_t v5, uint32_t v6, uint32_t v7, uint32_t v8, uint32_t v9, uint32_t v10, uint32_t v11, uint32_t v12, uint32_t v13, unsigned latency, MemoryRequestConsumer* ll)
+ : champsim::operable(1), MemoryRequestProducer(ll),
+    NAME(v1), cpu(cpu), MSHR_SIZE(v11), MAX_READ(v12), MAX_FILL(v13),
     RQ{v10, latency},
     PSCL5{"PSCL5", 4, v2, v3}, //Translation from L5->L4
     PSCL4{"PSCL4", 3, v4, v5}, //Translation from L5->L3
@@ -15,166 +16,11 @@
     PSCL2{"PSCL2", 1, v8, v9}, //Translation from L5->L1
     CR3_addr(vmem.get_pte_pa(cpu, 0, vmem.pt_levels).first)
 {
-<<<<<<< HEAD
-=======
-	int reads_this_cycle = MAX_READ;
-
-	while(reads_this_cycle > 0)
-	{
-        bool mshr_full = (MSHR.size() == MSHR_SIZE);
-
-		if(!RQ.has_ready() || mshr_full || (((CACHE*)lower_level)->RQ.occupancy() == ((CACHE*)lower_level)->RQ.size())) //PTW lower level is L1D
-			break;
-
-			PACKET &handle_pkt = RQ.front();
-			
-			assert((handle_pkt.full_addr >> 32) != 0xf000000f); //Page table is stored at this address
-			assert(handle_pkt.full_v_addr != 0);
-
-			uint64_t address_pscl5 = PSCL5.check_hit(handle_pkt.full_addr);
-			uint64_t address_pscl4 = PSCL4.check_hit(handle_pkt.full_addr);
-			uint64_t address_pscl3 = PSCL3.check_hit(handle_pkt.full_addr);
-			uint64_t address_pscl2 = PSCL2.check_hit(handle_pkt.full_addr);
-
-
-			PACKET packet = handle_pkt;
-
-            packet.fill_level = FILL_L1; //This packet will be sent from L1 to PTW.
-            packet.cpu = cpu;
-			packet.type = TRANSLATION;
-            packet.instr_id = handle_pkt.instr_id;
-            packet.ip = handle_pkt.ip;
-            packet.full_v_addr = handle_pkt.full_addr;
-
-            uint64_t next_address = UINT64_MAX;
-
-			if(address_pscl2 != UINT64_MAX)
-			{
-				next_address = address_pscl2 << LOG2_PAGE_SIZE | (get_offset(handle_pkt.full_addr,IS_PTL1) << 3);				
-            	packet.translation_level = 1;
-			}
-			else if(address_pscl3 != UINT64_MAX)
-			{
-				next_address = address_pscl3 << LOG2_PAGE_SIZE | (get_offset(handle_pkt.full_addr,IS_PTL2) << 3);				
-            	packet.translation_level = 2;
-            }
-			else if(address_pscl4 != UINT64_MAX)
-			{
-				next_address = address_pscl4 << LOG2_PAGE_SIZE | (get_offset(handle_pkt.full_addr,IS_PTL3) << 3);				
-            	packet.translation_level = 3;
-            }
-			else if(address_pscl5 != UINT64_MAX)
-			{
-				next_address = address_pscl5 << LOG2_PAGE_SIZE | (get_offset(handle_pkt.full_addr,IS_PTL4) << 3);				
-            	packet.translation_level = 4;
-            }
-            else
-            {
-            	next_address = CR3_addr << LOG2_PAGE_SIZE | (get_offset(handle_pkt.full_addr,IS_PTL5) << 3);				
-            	packet.translation_level = 5;
-            }
-
-            packet.init_translation_level = packet.translation_level;
-			packet.address = next_address >> LOG2_BLOCK_SIZE;
-            packet.full_addr = next_address;
-
-			packet.to_return.clear();
-			packet.to_return = {this}; //Return this packet to PTW after completion.
-
-			int rq_index = lower_level->add_rq(&packet);
-		    assert(rq_index > -2);
-			
-			packet.to_return = handle_pkt.to_return; //Set the return for MSHR packet same as read packet.
-			packet.type = handle_pkt.type;
-
-            auto it = MSHR.insert(std::end(MSHR), packet);
-            it->cycle_enqueued = current_cycle;
-            it->event_cycle = std::numeric_limits<uint64_t>::max();
-
-		    RQ.pop_front();
-			reads_this_cycle--;
-	}
->>>>>>> 28663518
 }
 
 void PageTableWalker::handle_read()
 {
-<<<<<<< HEAD
     int reads_this_cycle = MAX_READ;
-=======
-	int fill_this_cycle = MAX_FILL;
-
-	while(fill_this_cycle > 0) //Handle pending request
-	{
-		auto fill_mshr = MSHR.begin();
-		if (fill_mshr == std::end(MSHR) || (fill_mshr->event_cycle > current_cycle)) //Check if current level translation complete
-			break;
-
-			assert(CR3_addr != UINT64_MAX);
-			PageTablePage* curr_page = L5; //Start wth the L5 page
-			uint64_t next_level_base_addr = UINT64_MAX;
-			bool page_fault = false;
-
-			for (int i = 5; i > fill_mshr->translation_level; i--)
-			{
-				uint64_t offset = get_offset(fill_mshr->full_v_addr, i); //Get offset according to page table level
-				assert(curr_page != NULL);
-				next_level_base_addr = curr_page->next_level_base_addr[offset];
-				if(next_level_base_addr == UINT64_MAX)
-				{
-					handle_page_fault(curr_page, &(*fill_mshr), i); //i means next level does not exist.
-					page_fault = true;
-					fill_mshr->translation_level = 0; //In page fault, All levels are translated.
-					break;
-				}
-				curr_page = curr_page->entry[offset];
-			}
-
-			if(fill_mshr->translation_level == 0) //If translation complete
-			{
-				curr_page = L5;
-				next_level_base_addr = UINT64_MAX;
-				for (int i = 5; i > 1; i--) //Walk the page table and fill MMU caches
-				{
-					uint64_t offset = get_offset(fill_mshr->full_v_addr, i);
-					assert(curr_page != NULL);
-					next_level_base_addr = curr_page->next_level_base_addr[offset];
-					assert(next_level_base_addr != UINT64_MAX);
-					curr_page = curr_page->entry[offset];
-
-					if(fill_mshr->init_translation_level - i >= 0) //Check which translation levels needs to filled
-					{
-						switch(i)
-						{
-							case 5: PSCL5.fill_cache(next_level_base_addr, &(*fill_mshr));
-									break;
-							case 4: PSCL4.fill_cache(next_level_base_addr, &(*fill_mshr));
-									break;
-							case 3: PSCL3.fill_cache(next_level_base_addr, &(*fill_mshr));
-									break;
-							case 2: PSCL2.fill_cache(next_level_base_addr, &(*fill_mshr));
-									break;
-						}
-					}
-				}
-
-				uint64_t offset = get_offset(fill_mshr->full_v_addr, IS_PTL1);
-				next_level_base_addr = curr_page->next_level_base_addr[offset];
-
-				fill_mshr->data = next_level_base_addr; //Return the translated physical address to STLB. Does not contain last 12 bits
-		
-				fill_mshr->full_addr = fill_mshr->full_v_addr;
-				fill_mshr->address = fill_mshr->full_addr >> LOG2_PAGE_SIZE;
-
-				for(auto ret: fill_mshr->to_return)
-					ret->return_data(&(*fill_mshr));
-
-				if(warmup_complete[cpu])
-			      {
-					uint64_t current_miss_latency = (current_cycle - fill_mshr->cycle_enqueued);	
-					total_miss_latency += current_miss_latency;
-			      }
->>>>>>> 28663518
 
     while (reads_this_cycle > 0 && RQ.has_ready() && std::size(MSHR) != MSHR_SIZE)
     {
@@ -229,7 +75,7 @@
         packet.type = handle_pkt.type;
 
         auto it = MSHR.insert(std::end(MSHR), packet);
-        it->cycle_enqueued = current_core_cycle[cpu];
+        it->cycle_enqueued = current_cycle;
         it->event_cycle = std::numeric_limits<uint64_t>::max();
 
         RQ.pop_front();
@@ -241,7 +87,7 @@
 {
     int fill_this_cycle = MAX_FILL;
 
-    while (fill_this_cycle > 0 && !std::empty(MSHR) && MSHR.front().event_cycle <= current_core_cycle[cpu])
+    while (fill_this_cycle > 0 && !std::empty(MSHR) && MSHR.front().event_cycle <= current_cycle)
     {
         auto fill_mshr = MSHR.begin();
         if (fill_mshr->translation_level == 0) //If translation complete
@@ -250,7 +96,7 @@
             auto [addr, fault] = vmem.va_to_pa(cpu, fill_mshr->full_v_addr);
             if (warmup_complete[cpu] && fault)
             {
-                fill_mshr->event_cycle = current_core_cycle[cpu] + MINOR_FAULT_PENALTY;
+                fill_mshr->event_cycle = current_cycle + MINOR_FAULT_PENALTY;
                 MSHR.sort(ord_event_cycle<PACKET>{});
             }
             else
@@ -263,7 +109,7 @@
                     ret->return_data(&(*fill_mshr));
 
                 if(warmup_complete[cpu])
-                    total_miss_latency += current_core_cycle[cpu] - fill_mshr->cycle_enqueued;
+                    total_miss_latency += current_cycle - fill_mshr->cycle_enqueued;
 
                 MSHR.erase(fill_mshr);
             }
@@ -273,7 +119,7 @@
             auto [addr, fault] = vmem.get_pte_pa(cpu, fill_mshr->full_v_addr, fill_mshr->translation_level);
             if (warmup_complete[cpu] && fault)
             {
-                fill_mshr->event_cycle = current_core_cycle[cpu] + MINOR_FAULT_PENALTY;
+                fill_mshr->event_cycle = current_cycle + MINOR_FAULT_PENALTY;
                 MSHR.sort(ord_event_cycle<PACKET>{});
             }
             else
@@ -344,13 +190,7 @@
     {
         if (mshr_entry.address == packet->address && mshr_entry.translation_level == packet->translation_level)
         {
-<<<<<<< HEAD
-            mshr_entry.event_cycle = current_core_cycle[cpu];
-=======
-            assert(mshr_entry.translation_level > 0);
-            mshr_entry.translation_level--;
             mshr_entry.event_cycle = current_cycle;
->>>>>>> 28663518
 
             DP (if (warmup_complete[cpu]) {
                     std::cout << "[" << NAME << "_MSHR] " <<  __func__ << " instr_id: " << mshr_entry.instr_id;
@@ -358,11 +198,7 @@
                     std::cout << " full_v_addr: " << mshr_entry.full_v_addr;
                     std::cout << " data: " << mshr_entry.data << std::dec;
                     std::cout << " occupancy: " << get_occupancy(0,0);
-<<<<<<< HEAD
-                    std::cout << " event: " << mshr_entry.event_cycle << " current: " << current_core_cycle[cpu] << std::endl; });
-=======
                     std::cout << " event: " << mshr_entry.event_cycle << " current: " << current_cycle << std::endl; });
->>>>>>> 28663518
         }
     }
 
@@ -380,11 +216,7 @@
 
 uint32_t PageTableWalker::get_size(uint8_t queue_type, uint64_t address)
 {
-<<<<<<< HEAD
     if (queue_type == 0)
-=======
-	if (queue_type == 0)
->>>>>>> 28663518
         return MSHR_SIZE;
     else if (queue_type == 1)
         return RQ.size();
