--- conflicted
+++ resolved
@@ -25,11 +25,7 @@
   while (reads_this_cycle > 0 && RQ.has_ready() && std::size(MSHR) != MSHR_SIZE) {
     PACKET& handle_pkt = RQ.front();
 
-<<<<<<< HEAD
     DP(if (!warmup) {
-=======
-    DP(if (warmup_complete[handle_pkt.cpu]) {
->>>>>>> 0679ef50
       std::cout << "[" << NAME << "] " << __func__ << " instr_id: " << handle_pkt.instr_id;
       std::cout << " address: " << std::hex << (handle_pkt.address >> LOG2_PAGE_SIZE) << " full_addr: " << handle_pkt.address;
       std::cout << " full_v_addr: " << handle_pkt.v_address;
