#include "ptw.h"

#include "champsim.h"
#include "champsim_constants.h"
#include "util.h"
#include "vmem.h"

extern VirtualMemory vmem;

PageTableWalker::PageTableWalker(std::string v1, uint32_t cpu, uint32_t v2, uint32_t v3, uint32_t v4, uint32_t v5, uint32_t v6,
                                 uint32_t v7, uint32_t v8, uint32_t v9, uint32_t v10, uint32_t v11, uint32_t v12, uint32_t v13, unsigned latency,
                                 MemoryRequestConsumer* ll)
    : champsim::operable(1), MemoryRequestProducer(ll), NAME(v1), MSHR_SIZE(v11), MAX_READ(v12),
      MAX_FILL(v13), RQ{v10, latency}, PSCL5{"PSCL5", 4, v2, v3}, // Translation from L5->L4
      PSCL4{"PSCL4", 3, v4, v5},                                  // Translation from L5->L3
      PSCL3{"PSCL3", 2, v6, v7},                                  // Translation from L5->L2
      PSCL2{"PSCL2", 1, v8, v9},                                  // Translation from L5->L1
      CR3_addr(vmem.get_pte_pa(cpu, 0, vmem.pt_levels).first)
{
}

void PageTableWalker::handle_read()
{
  int reads_this_cycle = MAX_READ;

  while (reads_this_cycle > 0 && RQ.has_ready() && std::size(MSHR) != MSHR_SIZE) {
    PACKET& handle_pkt = RQ.front();

    if constexpr (champsim::debug_print) {
      std::cout << "[" << NAME << "] " << __func__ << " instr_id: " << handle_pkt.instr_id;
      std::cout << " address: " << std::hex << (handle_pkt.address >> LOG2_PAGE_SIZE) << " full_addr: " << handle_pkt.address;
      std::cout << " full_v_addr: " << handle_pkt.v_address;
      std::cout << " data: " << handle_pkt.data << std::dec;
      std::cout << " translation_level: " << +handle_pkt.translation_level;
      std::cout << " event: " << handle_pkt.event_cycle << " current: " << current_cycle << std::endl;
    }

    auto ptw_addr = splice_bits(CR3_addr, vmem.get_offset(handle_pkt.address, vmem.pt_levels - 1) * PTE_BYTES, LOG2_PAGE_SIZE);
    auto ptw_level = vmem.pt_levels - 1;
    for (auto pscl : {&PSCL5, &PSCL4, &PSCL3, &PSCL2}) {
      if (auto check_addr = pscl->check_hit(handle_pkt.address); check_addr.has_value()) {
        ptw_addr = check_addr.value();
        ptw_level = pscl->level - 1;
      }
    }

    PACKET packet = handle_pkt;
    packet.address = ptw_addr;
    packet.v_address = handle_pkt.address;
    packet.type = TRANSLATION;
    packet.init_translation_level = ptw_level;
    packet.translation_level = packet.init_translation_level;
    packet.to_return = {this};

    bool success = lower_level->add_rq(packet);
    if (!success)
      return;

    packet.to_return = handle_pkt.to_return; // Set the return for MSHR packet same as read packet.
    packet.type = handle_pkt.type;

    auto it = MSHR.insert(std::end(MSHR), packet);
    it->cycle_enqueued = current_cycle;
    it->event_cycle = std::numeric_limits<uint64_t>::max();

    RQ.pop_front();
    reads_this_cycle--;
  }
}

void PageTableWalker::handle_fill()
{
  int fill_this_cycle = MAX_FILL;

  while (fill_this_cycle > 0 && !std::empty(MSHR) && MSHR.front().event_cycle <= current_cycle) {
    auto fill_mshr = MSHR.begin();
    if (fill_mshr->translation_level == 0) // If translation complete
    {
      // Return the translated physical address to STLB. Does not contain last
      // 12 bits
<<<<<<< HEAD
      auto [addr, fault] = vmem.va_to_pa(fill_mshr->cpu, fill_mshr->v_address);
      if (warmup_complete[fill_mshr->cpu] && fault) {
=======
      auto [addr, fault] = vmem.va_to_pa(cpu, fill_mshr->v_address);
      if (!warmup && fault) {
>>>>>>> ff77e8ca
        fill_mshr->event_cycle = current_cycle + vmem.minor_fault_penalty;
        MSHR.sort(ord_event_cycle<PACKET>{});
      } else {
        fill_mshr->data = addr;
        fill_mshr->address = fill_mshr->v_address;

        if constexpr (champsim::debug_print) {
          std::cout << "[" << NAME << "] " << __func__ << " instr_id: " << fill_mshr->instr_id;
          std::cout << " address: " << std::hex << (fill_mshr->address >> LOG2_PAGE_SIZE) << " full_addr: " << fill_mshr->address;
          std::cout << " full_v_addr: " << fill_mshr->v_address;
          std::cout << " data: " << fill_mshr->data << std::dec;
          std::cout << " translation_level: " << +fill_mshr->translation_level;
          std::cout << " index: " << std::distance(MSHR.begin(), fill_mshr) << " occupancy: " << get_occupancy(0, 0);
          std::cout << " event: " << fill_mshr->event_cycle << " current: " << current_cycle << std::endl;
        }

        for (auto ret : fill_mshr->to_return)
          ret->return_data(*fill_mshr);

        total_miss_latency += current_cycle - fill_mshr->cycle_enqueued;

        MSHR.erase(fill_mshr);
      }
    } else {
<<<<<<< HEAD
      auto [addr, fault] = vmem.get_pte_pa(fill_mshr->cpu, fill_mshr->v_address, fill_mshr->translation_level);
      if (warmup_complete[fill_mshr->cpu] && fault) {
=======
      auto [addr, fault] = vmem.get_pte_pa(cpu, fill_mshr->v_address, fill_mshr->translation_level);
      if (!warmup && fault) {
>>>>>>> ff77e8ca
        fill_mshr->event_cycle = current_cycle + vmem.minor_fault_penalty;
        MSHR.sort(ord_event_cycle<PACKET>{});
      } else {
        if (fill_mshr->translation_level == PSCL5.level)
          PSCL5.fill_cache(addr, fill_mshr->v_address);
        if (fill_mshr->translation_level == PSCL4.level)
          PSCL4.fill_cache(addr, fill_mshr->v_address);
        if (fill_mshr->translation_level == PSCL3.level)
          PSCL3.fill_cache(addr, fill_mshr->v_address);
        if (fill_mshr->translation_level == PSCL2.level)
          PSCL2.fill_cache(addr, fill_mshr->v_address);

        if constexpr (champsim::debug_print) {
          std::cout << "[" << NAME << "] " << __func__ << " instr_id: " << fill_mshr->instr_id;
          std::cout << " address: " << std::hex << (fill_mshr->address >> LOG2_PAGE_SIZE) << " full_addr: " << fill_mshr->address;
          std::cout << " full_v_addr: " << fill_mshr->v_address;
          std::cout << " data: " << fill_mshr->data << std::dec;
          std::cout << " translation_level: " << +fill_mshr->translation_level;
          std::cout << " index: " << std::distance(MSHR.begin(), fill_mshr) << " occupancy: " << get_occupancy(0, 0);
          std::cout << " event: " << fill_mshr->event_cycle << " current: " << current_cycle << std::endl;
        }

        PACKET packet = *fill_mshr;
        packet.type = TRANSLATION;
        packet.address = addr;
        packet.to_return = {this};
        packet.translation_level = fill_mshr->translation_level - 1;

        bool success = lower_level->add_rq(packet);
        if (success) {
          fill_mshr->event_cycle = std::numeric_limits<uint64_t>::max();
          fill_mshr->address = packet.address;
          fill_mshr->translation_level--;

          MSHR.splice(std::end(MSHR), MSHR, fill_mshr);
        }
      }
    }

    fill_this_cycle--;
  }
}

void PageTableWalker::operate()
{
  handle_fill();
  handle_read();
  RQ.operate();
}

bool PageTableWalker::add_rq(const PACKET& packet)
{
  assert(packet.address != 0);

  // check for duplicates in the read queue
  auto found_rq = std::find_if(RQ.begin(), RQ.end(), eq_addr<PACKET>(packet.address, LOG2_PAGE_SIZE));
  assert(found_rq == RQ.end()); // Duplicate request should not be sent.

  // check occupancy
  if (RQ.full()) {
    return false; // cannot handle this request
  }

  // if there is no duplicate, add it to RQ
  RQ.push_back(packet);

  return true;
}

void PageTableWalker::return_data(const PACKET& packet)
{
  for (auto& mshr_entry : MSHR) {
    if (eq_addr<PACKET>{packet.address, LOG2_BLOCK_SIZE}(mshr_entry)) {
      mshr_entry.event_cycle = current_cycle;

      if constexpr (champsim::debug_print) {
        std::cout << "[" << NAME << "_MSHR] " << __func__ << " instr_id: " << mshr_entry.instr_id;
        std::cout << " address: " << std::hex << mshr_entry.address;
        std::cout << " v_address: " << mshr_entry.v_address;
        std::cout << " data: " << mshr_entry.data << std::dec;
        std::cout << " translation_level: " << +mshr_entry.translation_level;
        std::cout << " occupancy: " << get_occupancy(0, mshr_entry.address);
        std::cout << " event: " << mshr_entry.event_cycle << " current: " << current_cycle << std::endl;
      }
    }
  }

  MSHR.sort(ord_event_cycle<PACKET>());
}

uint32_t PageTableWalker::get_occupancy(uint8_t queue_type, uint64_t address)
{
  if (queue_type == 0)
    return std::count_if(MSHR.begin(), MSHR.end(), is_valid<PACKET>());
  else if (queue_type == 1)
    return RQ.occupancy();
  return 0;
}

uint32_t PageTableWalker::get_size(uint8_t queue_type, uint64_t address)
{
  if (queue_type == 0)
    return MSHR_SIZE;
  else if (queue_type == 1)
    return RQ.size();
  return 0;
}

void PagingStructureCache::fill_cache(uint64_t next_level_paddr, uint64_t vaddr)
{
  auto set_idx = (vaddr >> vmem.shamt(level + 1)) & bitmask(lg2(NUM_SET));
  auto set_begin = std::next(std::begin(block), set_idx * NUM_WAY);
  auto set_end = std::next(set_begin, NUM_WAY);
  auto fill_block = std::max_element(set_begin, set_end, lru_comparator<block_t, block_t>());

  *fill_block = {true, vaddr, next_level_paddr, fill_block->lru};
  std::for_each(set_begin, set_end, lru_updater<block_t>(fill_block));
}

std::optional<uint64_t> PagingStructureCache::check_hit(uint64_t address)
{
  auto set_idx = (address >> vmem.shamt(level + 1)) & bitmask(lg2(NUM_SET));
  auto set_begin = std::next(std::begin(block), set_idx * NUM_WAY);
  auto set_end = std::next(set_begin, NUM_WAY);
  auto hit_block = std::find_if(set_begin, set_end, eq_addr<block_t>{address, vmem.shamt(level + 1)});

  if (hit_block != set_end)
    return splice_bits(hit_block->data, vmem.get_offset(address, level) * PTE_BYTES, LOG2_PAGE_SIZE);

  return {};
}

void PageTableWalker::print_deadlock()
{
  if (!std::empty(MSHR)) {
    std::cout << NAME << " MSHR Entry" << std::endl;
    std::size_t j = 0;
    for (PACKET entry : MSHR) {
      std::cout << "[" << NAME << " MSHR] entry: " << j++ << " instr_id: " << entry.instr_id;
      std::cout << " address: " << std::hex << entry.address << " v_address: " << entry.v_address << std::dec << " type: " << +entry.type;
      std::cout << " translation_level: " << +entry.translation_level << " event_cycle: " << entry.event_cycle << std::endl;
    }
  } else {
    std::cout << NAME << " MSHR empty" << std::endl;
  }
}<|MERGE_RESOLUTION|>--- conflicted
+++ resolved
@@ -78,13 +78,8 @@
     {
       // Return the translated physical address to STLB. Does not contain last
       // 12 bits
-<<<<<<< HEAD
       auto [addr, fault] = vmem.va_to_pa(fill_mshr->cpu, fill_mshr->v_address);
-      if (warmup_complete[fill_mshr->cpu] && fault) {
-=======
-      auto [addr, fault] = vmem.va_to_pa(cpu, fill_mshr->v_address);
       if (!warmup && fault) {
->>>>>>> ff77e8ca
         fill_mshr->event_cycle = current_cycle + vmem.minor_fault_penalty;
         MSHR.sort(ord_event_cycle<PACKET>{});
       } else {
@@ -109,13 +104,8 @@
         MSHR.erase(fill_mshr);
       }
     } else {
-<<<<<<< HEAD
       auto [addr, fault] = vmem.get_pte_pa(fill_mshr->cpu, fill_mshr->v_address, fill_mshr->translation_level);
-      if (warmup_complete[fill_mshr->cpu] && fault) {
-=======
-      auto [addr, fault] = vmem.get_pte_pa(cpu, fill_mshr->v_address, fill_mshr->translation_level);
       if (!warmup && fault) {
->>>>>>> ff77e8ca
         fill_mshr->event_cycle = current_cycle + vmem.minor_fault_penalty;
         MSHR.sort(ord_event_cycle<PACKET>{});
       } else {
