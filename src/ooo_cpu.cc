--- conflicted
+++ resolved
@@ -11,11 +11,7 @@
 
 constexpr uint64_t DEADLOCK_CYCLE = 1000000;
 
-<<<<<<< HEAD
-extern uint8_t warmup_complete[NUM_CPUS];
-=======
 std::tuple<uint64_t, uint64_t, uint64_t> elapsed_time();
->>>>>>> fb7b115a
 
 void O3_CPU::operate()
 {
@@ -41,8 +37,6 @@
 
   fetch_instruction(); // fetch
   check_dib();
-<<<<<<< HEAD
-=======
   initialize_instruction();
 
   // heartbeat
@@ -58,9 +52,6 @@
     last_heartbeat_instr = num_retired;
     last_heartbeat_cycle = current_cycle;
   }
-
-  DECODE_BUFFER.operate();
->>>>>>> fb7b115a
 }
 
 void O3_CPU::initialize()
@@ -205,16 +196,9 @@
     if (predicted_branch_target != arch_instr.branch_target
         || (arch_instr.branch_type == BRANCH_CONDITIONAL
             && arch_instr.branch_taken != arch_instr.branch_prediction)) { // conditional branches are re-evaluated at decode when the target is computed
-<<<<<<< HEAD
-      branch_mispredictions++;
-      total_rob_occupancy_at_branch_mispredict += std::size(ROB);
-      branch_type_misses[arch_instr.branch_type]++;
-      if (warmup_complete[cpu]) {
-=======
       sim_stats.back().total_rob_occupancy_at_branch_mispredict += std::size(ROB);
       sim_stats.back().branch_type_misses[arch_instr.branch_type]++;
       if (!warmup) {
->>>>>>> fb7b115a
         fetch_stall = 1;
         instrs_to_read_this_cycle = 0;
         arch_instr.branch_mispredicted = 1;
@@ -314,18 +298,9 @@
 void O3_CPU::promote_to_decode()
 {
   unsigned available_fetch_bandwidth = FETCH_WIDTH;
-<<<<<<< HEAD
   while (available_fetch_bandwidth > 0 && !IFETCH_BUFFER.empty() && std::size(DECODE_BUFFER) < DECODE_BUFFER_SIZE && IFETCH_BUFFER.front().fetched == COMPLETED) {
-    IFETCH_BUFFER.front().event_cycle = current_cycle + ((!warmup_complete[cpu] || IFETCH_BUFFER.front().decoded) ? 0 : DECODE_LATENCY);
+    IFETCH_BUFFER.front().event_cycle = current_cycle + ((warmup || IFETCH_BUFFER.front().decoded) ? 0 : DECODE_LATENCY);
     DECODE_BUFFER.push_back(std::move(IFETCH_BUFFER.front()));
-=======
-  while (available_fetch_bandwidth > 0 && !IFETCH_BUFFER.empty() && !DECODE_BUFFER.full() && IFETCH_BUFFER.front().fetched == COMPLETED) {
-    if (warmup || IFETCH_BUFFER.front().decoded)
-      DECODE_BUFFER.push_back_ready(IFETCH_BUFFER.front());
-    else
-      DECODE_BUFFER.push_back(IFETCH_BUFFER.front());
-
->>>>>>> fb7b115a
     IFETCH_BUFFER.pop_front();
 
     available_fetch_bandwidth--;
@@ -341,11 +316,7 @@
   std::size_t available_decode_bandwidth = DECODE_WIDTH;
 
   // Send decoded instructions to dispatch
-<<<<<<< HEAD
   while (available_decode_bandwidth > 0 && !std::empty(DECODE_BUFFER) && DECODE_BUFFER.front().event_cycle <= current_cycle && std::size(DISPATCH_BUFFER) < DISPATCH_BUFFER_SIZE) {
-=======
-  while (available_decode_bandwidth > 0 && DECODE_BUFFER.has_ready() && std::size(DISPATCH_BUFFER) < DISPATCH_BUFFER_SIZE) {
->>>>>>> fb7b115a
     ooo_model_instr& db_entry = DECODE_BUFFER.front();
     do_dib_update(db_entry);
 
@@ -430,11 +401,7 @@
   }
 
   instr.scheduled = COMPLETED;
-<<<<<<< HEAD
-  instr.event_cycle = current_cycle + (warmup_complete[cpu] ? SCHEDULING_LATENCY : 0);
-=======
   instr.event_cycle = current_cycle + (warmup ? 0 : SCHEDULING_LATENCY);
->>>>>>> fb7b115a
 }
 
 void O3_CPU::execute_instruction()
@@ -451,22 +418,21 @@
 void O3_CPU::do_execution(ooo_model_instr& rob_entry)
 {
   rob_entry.executed = INFLIGHT;
-<<<<<<< HEAD
-  rob_entry.event_cycle = current_cycle + (warmup_complete[cpu] ? EXEC_LATENCY : 0);
+  rob_entry.event_cycle = current_cycle + (warmup ? 0 : EXEC_LATENCY);
 
   // Mark LQ entries as ready to translate
   for (auto& lq_entry : LQ)
     if (lq_entry.has_value() && lq_entry->instr_id == rob_entry.instr_id)
-      lq_entry->event_cycle = current_cycle + (warmup_complete[cpu] ? EXEC_LATENCY : 0);
+      lq_entry->event_cycle = current_cycle + (warmup ? 0 : EXEC_LATENCY);
 
   // Mark SQ entries as ready to translate
   for (auto& sq_entry : SQ)
     if (sq_entry.instr_id == rob_entry.instr_id)
-      sq_entry.event_cycle = current_cycle + (warmup_complete[cpu] ? EXEC_LATENCY : 0);
-
-  DP(if (warmup_complete[cpu]) {
+      sq_entry.event_cycle = current_cycle + (warmup ? 0 : EXEC_LATENCY);
+
+  if constexpr (champsim::debug_print) {
     std::cout << "[ROB] " << __func__ << " instr_id: " << rob_entry.instr_id << " event_cycle: " << rob_entry.event_cycle << std::endl;
-  });
+  }
 }
 
 void O3_CPU::do_memory_scheduling(ooo_model_instr& instr)
@@ -476,7 +442,7 @@
     auto q_entry = std::find_if_not(std::begin(LQ), std::end(LQ), is_valid<decltype(LQ)::value_type>{});
     assert(q_entry != std::end(LQ));
     q_entry->emplace(LSQ_ENTRY{
-        instr.instr_id, smem, instr.ip, current_cycle + SCHEDULING_LATENCY, std::ref(instr), {instr.asid[0], instr.asid[1]}}); // add it to the load queue
+        instr.instr_id, smem, instr.ip, std::numeric_limits<uint64_t>::max(), std::ref(instr), {instr.asid[0], instr.asid[1]}}); // add it to the load queue
 
     // Check for forwarding
     auto sq_it = std::max_element(std::begin(SQ), std::end(SQ), [smem](const auto& lhs, const auto& rhs) {
@@ -487,53 +453,6 @@
         q_entry->reset();
         instr.num_mem_ops--;
 
-        DP(if (warmup_complete[cpu]) {
-          std::cout << "[DISPATCH] " << __func__ << " instr_id: " << instr.instr_id << " forwards from " << sq_it->instr_id << std::endl;
-        })
-      } else {
-        assert(sq_it->instr_id < instr.instr_id); // The found SQ entry is a prior store
-        sq_it->lq_depend_on_me.push_back(*q_entry); // Forward the load when the store finishes
-        (*q_entry)->producer_id = sq_it->instr_id; // The load waits on the store to finish
-
-        DP(if (warmup_complete[cpu]) {
-          std::cout << "[DISPATCH] " << __func__ << " instr_id: " << instr.instr_id << " waits on " << sq_it->instr_id << std::endl;
-        })
-=======
-  rob_entry.event_cycle = current_cycle + (warmup ? 0 : EXEC_LATENCY);
-
-  // Mark LQ entries as ready to translate
-  for (auto& lq_entry : LQ)
-    if (lq_entry.has_value() && lq_entry->instr_id == rob_entry.instr_id)
-      lq_entry->event_cycle = current_cycle + (warmup ? 0 : EXEC_LATENCY);
-
-  // Mark SQ entries as ready to translate
-  for (auto& sq_entry : SQ)
-    if (sq_entry.instr_id == rob_entry.instr_id)
-      sq_entry.event_cycle = current_cycle + (warmup ? 0 : EXEC_LATENCY);
-
-  if constexpr (champsim::debug_print) {
-    std::cout << "[ROB] " << __func__ << " instr_id: " << rob_entry.instr_id << " event_cycle: " << rob_entry.event_cycle << std::endl;
-  }
-}
-
-void O3_CPU::do_memory_scheduling(ooo_model_instr& instr)
-{
-  // load
-  for (auto& smem : instr.source_memory) {
-    auto q_entry = std::find_if_not(std::begin(LQ), std::end(LQ), is_valid<decltype(LQ)::value_type>{});
-    assert(q_entry != std::end(LQ));
-    q_entry->emplace(LSQ_ENTRY{
-        instr.instr_id, smem, instr.ip, std::numeric_limits<uint64_t>::max(), std::ref(instr), {instr.asid[0], instr.asid[1]}}); // add it to the load queue
-
-    // Check for forwarding
-    auto sq_it = std::max_element(std::begin(SQ), std::end(SQ), [smem](const auto& lhs, const auto& rhs) {
-      return lhs.virtual_address != smem || (rhs.virtual_address == smem && lhs.instr_id < rhs.instr_id);
-    });
-    if (sq_it != std::end(SQ) && sq_it->virtual_address == smem) {
-      if (sq_it->fetch_issued) { // Store already executed
-        q_entry->reset();
-        instr.num_mem_ops--;
-
         if constexpr (champsim::debug_print)
           std::cout << "[DISPATCH] " << __func__ << " instr_id: " << instr.instr_id << " forwards from " << sq_it->instr_id << std::endl;
       } else {
@@ -543,7 +462,6 @@
 
         if constexpr (champsim::debug_print)
           std::cout << "[DISPATCH] " << __func__ << " instr_id: " << instr.instr_id << " waits on " << sq_it->instr_id << std::endl;
->>>>>>> fb7b115a
       }
     }
   }
@@ -551,21 +469,12 @@
   // store
   for (auto& dmem : instr.destination_memory)
     SQ.push_back(
-<<<<<<< HEAD
-        {instr.instr_id, dmem, instr.ip, current_cycle + SCHEDULING_LATENCY, std::ref(instr), {instr.asid[0], instr.asid[1]}}); // add it to the store queue
-
-  DP(if (warmup_complete[cpu]) {
-    std::cout << "[DISPATCH] " << __func__ << " instr_id: " << instr.instr_id << " loads: " << std::size(instr.source_memory)
-              << " stores: " << std::size(instr.destination_memory) << std::endl;
-  });
-=======
         {instr.instr_id, dmem, instr.ip, std::numeric_limits<uint64_t>::max(), std::ref(instr), {instr.asid[0], instr.asid[1]}}); // add it to the store queue
 
   if constexpr (champsim::debug_print) {
     std::cout << "[DISPATCH] " << __func__ << " instr_id: " << instr.instr_id << " loads: " << std::size(instr.source_memory)
               << " stores: " << std::size(instr.destination_memory) << std::endl;
   }
->>>>>>> fb7b115a
 }
 
 void O3_CPU::operate_lsq()
@@ -581,12 +490,8 @@
     }
   }
 
-<<<<<<< HEAD
-  for (; store_bw > 0 && !std::empty(SQ) && SQ.front().fetch_issued && (std::empty(ROB) || SQ.front().instr_id < ROB.front().instr_id) && SQ.front().event_cycle < current_cycle; --store_bw) {
-=======
   for (; store_bw > 0 && !std::empty(SQ) && (std::empty(ROB) || SQ.front().instr_id < ROB.front().instr_id) && SQ.front().event_cycle < current_cycle;
        --store_bw) {
->>>>>>> fb7b115a
     auto success = do_complete_store(SQ.front());
     if (success)
       SQ.pop_front(); // std::deque::erase() requires MoveAssignable :(
@@ -597,12 +502,8 @@
   auto load_bw = LQ_WIDTH;
 
   for (auto& lq_entry : LQ) {
-<<<<<<< HEAD
-    if (load_bw > 0 && lq_entry.has_value() && lq_entry->producer_id == std::numeric_limits<uint64_t>::max() && !lq_entry->fetch_issued && lq_entry->event_cycle < current_cycle) {
-=======
     if (load_bw > 0 && lq_entry.has_value() && lq_entry->producer_id == std::numeric_limits<uint64_t>::max() && !lq_entry->fetch_issued
         && lq_entry->event_cycle < current_cycle) {
->>>>>>> fb7b115a
       auto success = execute_load(*lq_entry);
       if (success) {
         --load_bw;
@@ -618,19 +519,11 @@
   sq_entry.rob_entry.event_cycle = current_cycle;
   assert(sq_entry.rob_entry.num_mem_ops >= 0);
 
-<<<<<<< HEAD
-  DP(if (warmup_complete[cpu]) {
-    std::cout << "[SQ] " << __func__ << " instr_id: " << sq_entry.instr_id << std::hex;
-    std::cout << " full_address: " << sq_entry.physical_address << std::dec << " remain_mem_ops: " << sq_entry.rob_entry.num_mem_ops;
-    std::cout << " event_cycle: " << sq_entry.event_cycle << std::endl;
-  });
-=======
   if constexpr (champsim::debug_print) {
     std::cout << "[SQ] " << __func__ << " instr_id: " << sq_entry.instr_id << std::hex;
     std::cout << " full_address: " << sq_entry.virtual_address << std::dec << " remain_mem_ops: " << sq_entry.rob_entry.num_mem_ops;
     std::cout << " event_cycle: " << sq_entry.event_cycle << std::endl;
   }
->>>>>>> fb7b115a
 
   // Release dependent loads
   for (std::optional<LSQ_ENTRY>& dependent : sq_entry.lq_depend_on_me) {
@@ -653,13 +546,9 @@
   data_packet.instr_id = sq_entry.instr_id;
   data_packet.ip = sq_entry.ip;
 
-<<<<<<< HEAD
-  DP(if (warmup_complete[cpu]) { std::cout << "[SQ] " << __func__ << " instr_id: " << sq_entry.instr_id << std::endl; })
-=======
   if constexpr (champsim::debug_print) {
     std::cout << "[SQ] " << __func__ << " instr_id: " << sq_entry.instr_id << std::endl;
   }
->>>>>>> fb7b115a
 
   return L1D_bus.issue_write(data_packet);
 }
@@ -671,13 +560,9 @@
   data_packet.instr_id = lq_entry.instr_id;
   data_packet.ip = lq_entry.ip;
 
-<<<<<<< HEAD
-  DP(if (warmup_complete[cpu]) { std::cout << "[LQ] " << __func__ << " instr_id: " << lq_entry.instr_id << std::endl; })
-=======
   if constexpr (champsim::debug_print) {
     std::cout << "[LQ] " << __func__ << " instr_id: " << lq_entry.instr_id << std::endl;
   }
->>>>>>> fb7b115a
 
   return L1D_bus.issue_read(data_packet);
 }
@@ -724,22 +609,15 @@
        --to_read) {
     PACKET& l1i_entry = L1I_bus.PROCESSED.front();
 
-<<<<<<< HEAD
-    // instructions are now fully fetched, so mark them as such
-=======
->>>>>>> fb7b115a
     while (l1i_bw > 0 && !l1i_entry.instr_depend_on_me.empty()) {
       ooo_model_instr& fetched = l1i_entry.instr_depend_on_me.front();
       if ((fetched.ip >> LOG2_BLOCK_SIZE) == (l1i_entry.v_address >> LOG2_BLOCK_SIZE) && fetched.fetched != 0) {
         fetched.fetched = COMPLETED;
         --l1i_bw;
-<<<<<<< HEAD
-=======
 
         if constexpr (champsim::debug_print) {
           std::cout << "[IFETCH] " << __func__ << " instr_id: " << fetched.instr_id << " fetch completed" << std::endl;
         }
->>>>>>> fb7b115a
       }
 
       l1i_entry.instr_depend_on_me.erase(std::begin(l1i_entry.instr_depend_on_me));
@@ -758,19 +636,11 @@
         lq_entry->rob_entry.event_cycle = current_cycle;
         lq_entry.reset();
 
-<<<<<<< HEAD
-        DP(if (warmup_complete[cpu]) {
-          std::cout << "[L1D_LQ] " << __func__ << " instr_id: " << lq_entry->instr_id << std::hex;
-          std::cout << " full_address: " << lq_entry->physical_address << std::dec << " remain_mem_ops: " << lq_entry->rob_entry.num_mem_ops;
-          std::cout << " event_cycle: " << lq_entry->event_cycle << std::endl;
-        });
-=======
         if constexpr (champsim::debug_print) {
           std::cout << "[L1D_LQ] " << __func__ << " instr_id: " << lq_entry->instr_id << std::hex;
           std::cout << " full_address: " << lq_entry->virtual_address << std::dec << " remain_mem_ops: " << lq_entry->rob_entry.num_mem_ops;
           std::cout << " event_cycle: " << lq_entry->event_cycle << std::endl;
         }
->>>>>>> fb7b115a
       }
     }
   }
@@ -782,13 +652,9 @@
   unsigned retire_bandwidth = RETIRE_WIDTH;
 
   while (retire_bandwidth > 0 && !ROB.empty() && (ROB.front().executed == COMPLETED)) {
-<<<<<<< HEAD
-    DP(if (warmup_complete[cpu]) { std::cout << "[ROB] " << __func__ << " instr_id: " << ROB.front().instr_id << " is retired" << std::endl; });
-=======
     if constexpr (champsim::debug_print) {
       std::cout << "[ROB] " << __func__ << " instr_id: " << ROB.front().instr_id << " is retired" << std::endl;
     }
->>>>>>> fb7b115a
 
     ROB.pop_front();
     num_retired++;
@@ -802,12 +668,8 @@
 
 void O3_CPU::print_roi_stats()
 {
-<<<<<<< HEAD
-  PROCESSED.push_back(packet);
-=======
   std::cout << "CPU " << cpu << " cumulative IPC: " << 1.0 * roi_instr() / roi_cycle() << " instructions: " << roi_instr() << " cycles: " << roi_cycle()
             << std::endl;
->>>>>>> fb7b115a
 }
 
 void O3_CPU::print_phase_stats()
@@ -886,16 +748,9 @@
   // print LQ entry
   std::cout << "Load Queue Entry" << std::endl;
   for (auto lq_it = std::begin(LQ); lq_it != std::end(LQ); ++lq_it) {
-<<<<<<< HEAD
-    if (lq_it->has_value())
-    {
-      std::cout << "[LQ] entry: " << std::distance(std::begin(LQ), lq_it) << " instr_id: " << (*lq_it)->instr_id << " address: " << std::hex
-                << (*lq_it)->physical_address << std::dec << " fetched: " << std::boolalpha << (*lq_it)->fetch_issued << std::noboolalpha
-=======
     if (lq_it->has_value()) {
       std::cout << "[LQ] entry: " << std::distance(std::begin(LQ), lq_it) << " instr_id: " << (*lq_it)->instr_id << " address: " << std::hex
                 << (*lq_it)->virtual_address << std::dec << " fetched_issued: " << std::boolalpha << (*lq_it)->fetch_issued << std::noboolalpha
->>>>>>> fb7b115a
                 << " event_cycle: " << (*lq_it)->event_cycle;
       if ((*lq_it)->producer_id != std::numeric_limits<uint64_t>::max())
         std::cout << " waits on " << (*lq_it)->producer_id;
@@ -907,11 +762,7 @@
   std::cout << std::endl << "Store Queue Entry" << std::endl;
   for (auto sq_it = std::begin(SQ); sq_it != std::end(SQ); ++sq_it) {
     std::cout << "[SQ] entry: " << std::distance(std::begin(SQ), sq_it) << " instr_id: " << sq_it->instr_id << " address: " << std::hex
-<<<<<<< HEAD
-              << sq_it->physical_address << std::dec << " fetched: " << std::boolalpha << sq_it->fetch_issued << std::noboolalpha
-=======
               << sq_it->virtual_address << std::dec << " fetched: " << std::boolalpha << sq_it->fetch_issued << std::noboolalpha
->>>>>>> fb7b115a
               << " event_cycle: " << sq_it->event_cycle << " LQ waiting: ";
     for (std::optional<LSQ_ENTRY>& lq_entry : sq_it->lq_depend_on_me)
       std::cout << lq_entry->instr_id << " ";
