--- conflicted
+++ resolved
@@ -266,41 +266,12 @@
     if ((ROB.head == ROB.tail) && ROB.occupancy == 0)
         return ROB.SIZE;
 
-<<<<<<< HEAD
-    if (ROB.head < ROB.tail) {
-        for (uint32_t i=ROB.head; i<ROB.tail; i++) {
-            if (ROB.entry[i].instr_id == instr_id) {
-                DP ( if (warmup_complete[cpu]) {
-                cout << "[ROB] " << __func__ << " same instr_id: " << ROB.entry[i].instr_id;
-                cout << " rob_index: " << i << endl; });
-                return i;
-            }
-        }
-    }
-    else {
-        for (uint32_t i=ROB.head; i<ROB.SIZE; i++) {
-            if (ROB.entry[i].instr_id == instr_id) {
-                DP ( if (warmup_complete[cpu]) {
-                cout << "[ROB] " << __func__ << " same instr_id: " << ROB.entry[i].instr_id;
-                cout << " rob_index: " << i << endl; });
-                return i;
-            }
-        }
-        for (uint32_t i=0; i<ROB.tail; i++) {
-            if (ROB.entry[i].instr_id == instr_id) {
-                DP ( if (warmup_complete[cpu]) {
-                cout << "[ROB] " << __func__ << " same instr_id: " << ROB.entry[i].instr_id;
-                cout << " rob_index: " << i << endl; });
-                return i;
-            }
-=======
     for (uint32_t i=ROB.head, count=0; count<ROB.occupancy; i=(i+1==ROB.SIZE) ? 0 : i+1, count++) {
         if (ROB.entry[i].instr_id == instr_id) {
             DP ( if (warmup_complete[ROB.cpu]) {
             cout << "[ROB] " << __func__ << " same instr_id: " << ROB.entry[i].instr_id;
             cout << " rob_index: " << i << endl; });
             return i;
->>>>>>> aa0609a7
         }
     }
 
